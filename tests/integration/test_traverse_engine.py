--- conflicted
+++ resolved
@@ -1,5 +1,3 @@
-from unittest import mock
-
 import pytest
 from hyperon_das_atomdb.utils.expression_hasher import ExpressionHasher as hasher
 
@@ -56,689 +54,6 @@
                 hasher.expression_hash(
                     hasher.named_type_hash('MettaType'),
                     [
-<<<<<<< HEAD
-                        similarity_human_chimp,
-                        similarity_human_monkey,
-                        similarity_human_ent,
-                        similarity_ent_human,
-                        similarity_monkey_human,
-                        similarity_chimp_human,
-                    ]
-                )
-
-                answers = _build_atom_answer(human, link_type='Similarity', cursor_position=0)
-                assert answers == sorted(
-                    [similarity_human_chimp, similarity_human_monkey, similarity_human_ent]
-                )
-
-                answers = _build_atom_answer(human, link_type='Similarity', cursor_position=1)
-                assert answers == sorted(
-                    [similarity_ent_human, similarity_monkey_human, similarity_chimp_human]
-                )
-
-                answers = _build_atom_answer(
-                    human, link_type='Similarity', cursor_position=0, target_type='Concept'
-                )
-                assert answers == sorted(
-                    [
-                        similarity_human_chimp,
-                        similarity_human_monkey,
-                        similarity_human_ent,
-                    ]
-                )
-                answers = _build_atom_answer(human, link_type='Fake')
-                assert len(answers) == 0
-                answers = _build_atom_answer(human, cursor_position=2)
-                assert len(answers) == 0
-                answers = _build_atom_answer(human, target_type='Fake')
-                assert len(answers) == 0
-
-                das.add_link(
-                    {
-                        'type': 'Similarity',
-                        'targets': [
-                            {'type': 'Concept', 'name': 'human'},
-                            {'type': 'Concept', 'name': 'snet'},
-                        ],
-                        'weight': 0.5,
-                    }
-                )
-
-                def my_filter(link) -> bool:
-                    if 'weight' in link:
-                        return True
-                    return False
-
-                answers = _build_atom_answer(
-                    human,
-                    link_type='Similarity',
-                    cursor_position=0,
-                    target_type='Concept',
-                    filter=my_filter,
-                )
-                assert answers == [
-                    AtomDB.link_handle('Similarity', [human, AtomDB.node_handle('Concept', 'snet')])
-                ]
-
-                def my_second_filter(link):
-                    if 'weight' in link and link['weight'] >= 0.5:
-                        return link
-
-                with pytest.raises(TypeError) as exc:
-                    _build_atom_answer(human, filter=my_second_filter)
-                assert exc.value.args[0] == 'The function must return a boolean'
-
-            def _mammal_links():
-                answers = _build_atom_answer(mammal, link_type='Inheritance')
-                assert answers == sorted(
-                    [
-                        inheritance_mammal_animal,
-                        inheritance_monkey_mammal,
-                        inheritance_chimp_mammal,
-                        inheritance_human_mammal,
-                        inheritance_rhino_mammal,
-                    ]
-                )
-                answers = _build_atom_answer(mammal, link_type='Inheritance', cursor_position=0)
-                assert answers == sorted([inheritance_mammal_animal])
-                answers = _build_atom_answer(mammal, link_type='Inheritance', cursor_position=1)
-                assert answers == sorted(
-                    [
-                        inheritance_monkey_mammal,
-                        inheritance_chimp_mammal,
-                        inheritance_human_mammal,
-                        inheritance_rhino_mammal,
-                    ]
-                )
-                answers = _build_atom_answer(
-                    mammal, link_type='Inheritance', cursor_position=1, target_type='Concept'
-                )
-                assert answers == sorted(
-                    [
-                        inheritance_monkey_mammal,
-                        inheritance_chimp_mammal,
-                        inheritance_human_mammal,
-                        inheritance_rhino_mammal,
-                    ]
-                )
-                answers = _build_atom_answer(mammal, link_type='Similarity')
-                assert len(answers) == 0
-                answers = _build_atom_answer(mammal, cursor_position=5)
-                assert len(answers) == 0
-                answers = _build_atom_answer(mammal, target_type='Snet')
-                assert len(answers) == 0
-
-                das.add_link(
-                    {
-                        'type': 'Inheritance',
-                        'targets': [
-                            {'type': 'Fake', 'name': 'fake1'},
-                            {'type': 'Concept', 'name': 'mammal'},
-                        ],
-                        'weight': 0.4,
-                    }
-                )
-                das.add_link(
-                    {
-                        'type': 'Inheritance',
-                        'targets': [
-                            {'type': 'Fake', 'name': 'fake2'},
-                            {'type': 'Concept', 'name': 'mammal'},
-                        ],
-                        'weight': 0.5,
-                    }
-                )
-
-                def my_filter(link) -> bool:
-                    if 'weight' in link and link['weight'] >= 0.5:
-                        return True
-                    return False
-
-                answers = _build_atom_answer(
-                    mammal,
-                    link_type='Inheritance',
-                    cursor_position=1,
-                    target_type='Fake',
-                    filter=my_filter,
-                )
-                assert answers == [
-                    AtomDB.link_handle('Inheritance', [AtomDB.node_handle('Fake', 'fake2'), mammal])
-                ]
-
-            def _snake_links():
-                answers = _build_atom_answer(snake, link_type='Similarity')
-                assert answers == sorted(
-                    [
-                        similarity_snake_earthworm,
-                        similarity_earthworm_snake,
-                        similarity_snake_vine,
-                        similarity_vine_snake,
-                    ]
-                )
-                answers = _build_atom_answer(snake, link_type='Inheritance', cursor_position=0)
-                assert answers == sorted(
-                    [
-                        inheritance_snake_reptile,
-                    ]
-                )
-                answers = _build_atom_answer(snake, link_type='Inheritance', cursor_position=1)
-                assert len(answers) == 0
-                answers = _build_atom_answer(snake, link_type='Similarity', cursor_position=0)
-                assert answers == sorted(
-                    [
-                        similarity_snake_earthworm,
-                        similarity_snake_vine,
-                    ]
-                )
-                answers = _build_atom_answer(snake, link_type='Similarity', cursor_position=1)
-                assert answers == sorted(
-                    [
-                        similarity_earthworm_snake,
-                        similarity_vine_snake,
-                    ]
-                )
-                answers = _build_atom_answer(
-                    snake, link_type='Inheritance', cursor_position=0, target_type='Concept'
-                )
-                assert answers == sorted([inheritance_snake_reptile])
-                answers = _build_atom_answer(snake, link_type='Evaluation')
-                assert len(answers) == 0
-                answers = _build_atom_answer(snake, cursor_position=5)
-                assert len(answers) == 0
-                answers = _build_atom_answer(
-                    snake, link_type='Inheritance', cursor_position=0, target_type='Snet'
-                )
-                assert len(answers) == 0
-
-                das.add_link(
-                    {
-                        'type': 'Similarity',
-                        'targets': [
-                            {'type': 'Fake', 'name': 'fake1'},
-                            {'type': 'Concept', 'name': 'snake'},
-                        ],
-                        'weight': 0.2,
-                    }
-                )
-                das.add_link(
-                    {
-                        'type': 'Similarity',
-                        'targets': [
-                            {'type': 'Concept', 'name': 'snake'},
-                            {'type': 'Fake', 'name': 'fake1'},
-                        ],
-                        'weight': 0.5,
-                    }
-                )
-
-                def my_filter(link) -> bool:
-                    if 'weight' in link and link['weight'] >= 0.5:
-                        return True
-                    return False
-
-                answers = _build_atom_answer(
-                    snake, link_type='Similarity', target_type='Fake', filter=my_filter
-                )
-                assert answers == [
-                    AtomDB.link_handle("Similarity", [snake, AtomDB.node_handle('Fake', 'fake1')])
-                ]
-
-            def _similarity_human_monkey_links():
-                answers = _build_atom_answer(similarity_human_monkey, link_type='Similarity')
-                assert len(answers) == 0
-
-                das.add_link(
-                    {
-                        'type': 'Inheritance',
-                        'targets': [
-                            {'type': 'Fake', 'name': 'fake'},
-                            {
-                                'type': 'Similarity',
-                                'targets': [
-                                    {'type': 'Concept', 'name': 'human'},
-                                    {'type': 'Concept', 'name': 'monkey'},
-                                ],
-                            },
-                        ],
-                    }
-                )
-
-                cursor = das.get_traversal_cursor(similarity_human_monkey)
-                links = cursor.get_links(link_type='Inheritance')
-                answers = [link for link in links]
-                assert len(answers) == 1
-
-            _human_links()
-            _mammal_links()
-            _snake_links()
-            _similarity_human_monkey_links()
-
-        def get_neighbors():
-            das = DistributedAtomSpace(
-                query_engine='remote', host=remote_das_host, port=remote_das_port
-            )
-
-            def _build_neighbors(handle: str) -> dict:
-                cursor = das.get_traversal_cursor(handle)
-                neighbors_iterator = cursor.get_neighbors()
-                return [item for item in neighbors_iterator]
-
-            def _monkey_neighbors():
-                neighbors = _build_neighbors(monkey)
-                assert das.get_atom(human) in neighbors
-                assert das.get_atom(mammal) in neighbors
-                assert das.get_atom(chimp) in neighbors
-                assert len(neighbors) == 3
-
-            def _dinosaur_neighbors():
-                neighbors = _build_neighbors(dinosaur)
-                assert das.get_atom(reptile) in neighbors
-                assert das.get_atom(triceratops) in neighbors
-                assert len(neighbors) == 2
-
-            def _rhino_neighbors():
-                neighbors = _build_neighbors(rhino)
-                assert das.get_atom(mammal) in neighbors
-                assert das.get_atom(triceratops) in neighbors
-                assert len(neighbors) == 2
-
-            def _inheritance_neighbors():
-                answers = _build_neighbors(inheritance_monkey_mammal)
-                assert len(answers) == 0
-
-                answers = _build_neighbors(inheritance_dinosaur_reptile)
-                assert len(answers) == 0
-
-                answers = _build_neighbors(inheritance_rhino_mammal)
-                assert len(answers) == 0
-
-            _monkey_neighbors()
-
-            _dinosaur_neighbors()
-
-            _rhino_neighbors()
-
-            _inheritance_neighbors()
-
-        def get_neighbors_with_filters():
-            das = DistributedAtomSpace(
-                query_engine='remote', host=remote_das_host, port=remote_das_port
-            )
-
-            def _build_neighbors(handle: str, **filters) -> dict:
-                cursor = das.get_traversal_cursor(handle)
-                neighbors_iterator = cursor.get_neighbors(**filters)
-                ret = []
-                for item in neighbors_iterator:
-                    ret.append(item)
-                return ret
-
-            def _human_neighbors():
-                neighbors = _build_neighbors(human, link_type='Inheritance')
-                assert das.get_atom(mammal) in neighbors
-                assert len(neighbors) == 1
-
-                neighbors = _build_neighbors(human, link_type='Similarity')
-                assert das.get_atom(monkey) in neighbors
-                assert das.get_atom(chimp) in neighbors
-                assert das.get_atom(ent) in neighbors
-                assert len(neighbors) == 3
-
-                neighbors = _build_neighbors(human, target_type='Concept')
-                assert das.get_atom(mammal) in neighbors
-                assert das.get_atom(monkey) in neighbors
-                assert das.get_atom(chimp) in neighbors
-                assert das.get_atom(ent) in neighbors
-                assert len(neighbors) == 4
-
-                neighbors = _build_neighbors(human, link_type='Inheritance', target_type='Snet')
-                assert len(neighbors) == 0
-
-                neighbors = _build_neighbors(human, link_type='Similarity', target_type='Snet')
-                assert len(neighbors) == 0
-
-                das.add_link(
-                    {
-                        'type': 'Similarity',
-                        'targets': [
-                            {'type': 'Concept', 'name': 'human'},
-                            {'type': 'Fake', 'name': 'fake-h'},
-                        ],
-                        'weight': 0.7,
-                    }
-                )
-                das.add_link(
-                    {
-                        'type': 'Similarity',
-                        'targets': [
-                            {'type': 'Fake', 'name': 'fake-h'},
-                            {'type': 'Concept', 'name': 'human'},
-                        ],
-                        'weight': 0.3,
-                    }
-                )
-                das.add_link(
-                    {
-                        'type': 'Inheritance',
-                        'targets': [
-                            {'type': 'Fake', 'name': 'fake-h2'},
-                            {'type': 'Fake', 'name': 'fake-h3'},
-                            {'type': 'Fake', 'name': 'fake-h4'},
-                            {'type': 'Concept', 'name': 'human'},
-                        ],
-                        'weight': 0.3,
-                    }
-                )
-
-                def my_filter(link) -> bool:
-                    if 'weight' in link and link['weight'] >= 1:
-                        return True
-                    return False
-
-                fake_h = AtomDB.node_handle('Fake', 'fake-h')
-                fake_h2 = AtomDB.node_handle('Fake', 'fake-h2')
-                fake_h3 = AtomDB.node_handle('Fake', 'fake-h3')
-                fake_h4 = AtomDB.node_handle('Fake', 'fake-h4')
-
-                neighbors = _build_neighbors(human)
-                assert das.get_atom(mammal) in neighbors
-                assert das.get_atom(monkey) in neighbors
-                assert das.get_atom(chimp) in neighbors
-                assert das.get_atom(ent) in neighbors
-                assert das.get_atom(fake_h) in neighbors
-                assert das.get_atom(fake_h2) in neighbors
-                assert das.get_atom(fake_h3) in neighbors
-                assert das.get_atom(fake_h4) in neighbors
-                assert len(neighbors) == 8
-
-                neighbors = _build_neighbors(human, link_type='Similarity', target_type='Fake')
-                assert das.get_atom(fake_h) in neighbors
-                assert len(neighbors) == 1
-
-                neighbors = _build_neighbors(
-                    human, link_type='Similarity', target_type='Fake', filter=my_filter
-                )
-                assert len(neighbors) == 0
-
-            def _vine_neighbors():
-                neighbors = _build_neighbors(vine, link_type='Similarity')
-                assert das.get_atom(snake) in neighbors
-                assert len(neighbors) == 1
-
-                neighbors = _build_neighbors(vine, link_type='Inheritance')
-                assert das.get_atom(plant) in neighbors
-                assert len(neighbors) == 1
-
-                fake_v1 = AtomDB.node_handle('Fake', 'fake-v1')
-                fake_v2 = AtomDB.node_handle('Fake', 'fake-v2')
-
-                das.add_link(
-                    {
-                        'type': 'Inheritance',
-                        'targets': [
-                            {'type': 'Fake', 'name': 'fake-v1'},
-                            {'type': 'Concept', 'name': 'vine'},
-                        ],
-                        'weight': 1,
-                    }
-                )
-                das.add_link(
-                    {
-                        'type': 'Similarity',
-                        'targets': [
-                            {'type': 'Concept', 'name': 'vine'},
-                            {'type': 'Fake', 'name': 'fake-v2'},
-                        ],
-                        'weight': 0.7,
-                    }
-                )
-                das.add_link(
-                    {
-                        'type': 'Similarity',
-                        'targets': [
-                            {'type': 'Fake', 'name': 'fake-v2'},
-                            {'type': 'Concept', 'name': 'vine'},
-                        ],
-                        'weight': 0.3,
-                    }
-                )
-
-                neighbors = _build_neighbors(vine, link_type='Inheritance')
-                assert das.get_atom(plant) in neighbors
-                assert das.get_atom(fake_v1) in neighbors
-                assert len(neighbors) == 2
-
-                neighbors = _build_neighbors(vine, link_type='Similarity')
-                assert das.get_atom(snake) in neighbors
-                assert das.get_atom(fake_v2) in neighbors
-                assert len(neighbors) == 2
-
-                neighbors = _build_neighbors(vine, link_type='Similarity', target_type='Concept')
-                assert das.get_atom(snake) in neighbors
-                assert len(neighbors) == 1
-
-                neighbors = _build_neighbors(vine, link_type='Inheritance', target_type='Fake')
-                assert das.get_atom(fake_v1) in neighbors
-                assert len(neighbors) == 1
-
-                neighbors = _build_neighbors(vine, link_type='Similarity', target_type='Fake')
-                assert das.get_atom(fake_v2) in neighbors
-                assert len(neighbors) == 1
-
-                def my_filter(link) -> bool:
-                    if 'weight' in link and link['weight'] >= 1:
-                        return True
-                    return False
-
-                neighbors = _build_neighbors(vine, link_type='Similarity', filter=my_filter)
-                assert len(neighbors) == 0
-
-                neighbors = _build_neighbors(vine, link_type='Inheritance', filter=my_filter)
-                assert das.get_atom(fake_v1) in neighbors
-                assert len(neighbors) == 1
-
-            def _inheritance_dinosaur_reptile():
-                neighbors = _build_neighbors(inheritance_dinosaur_reptile)
-                assert len(neighbors) == 0
-
-                fake_dr1 = AtomDB.node_handle('Fake', 'fake-dr1')
-                fake_dr2 = AtomDB.node_handle('Fake', 'fake-dr2')
-
-                das.add_link(
-                    {
-                        'type': 'Inheritance',
-                        'targets': [
-                            {'type': 'Fake', 'name': 'fake-dr1'},
-                            {
-                                'type': 'Inheritance',
-                                'targets': [
-                                    {'type': 'Concept', 'name': 'dinosaur'},
-                                    {'type': 'Concept', 'name': 'reptile'},
-                                ],
-                            },
-                        ],
-                        'weight': 1,
-                    }
-                )
-                das.add_link(
-                    {
-                        'type': 'Similarity',
-                        'targets': [
-                            {
-                                'type': 'Inheritance',
-                                'targets': [
-                                    {'type': 'Concept', 'name': 'dinosaur'},
-                                    {'type': 'Concept', 'name': 'reptile'},
-                                ],
-                            },
-                            {'type': 'Fake', 'name': 'fake-dr2'},
-                        ],
-                        'weight': 0.7,
-                    }
-                )
-                das.add_link(
-                    {
-                        'type': 'Similarity',
-                        'targets': [
-                            {'type': 'Fake', 'name': 'fake-dr2'},
-                            {
-                                'type': 'Inheritance',
-                                'targets': [
-                                    {'type': 'Concept', 'name': 'dinosaur'},
-                                    {'type': 'Concept', 'name': 'reptile'},
-                                ],
-                            },
-                        ],
-                        'weight': 0.3,
-                    }
-                )
-
-                neighbors = _build_neighbors(inheritance_dinosaur_reptile)
-                assert das.get_atom(fake_dr1) in neighbors
-                assert das.get_atom(fake_dr2) in neighbors
-                assert len(neighbors) == 2
-
-                neighbors = _build_neighbors(inheritance_dinosaur_reptile, link_type='Similarity')
-                assert das.get_atom(fake_dr2) in neighbors
-                assert len(neighbors) == 1
-
-                neighbors = _build_neighbors(inheritance_dinosaur_reptile, link_type='Inheritance')
-                assert das.get_atom(fake_dr1) in neighbors
-                assert len(neighbors) == 1
-
-                neighbors = _build_neighbors(
-                    inheritance_dinosaur_reptile, link_type='Inheritance', target_type='Fake'
-                )
-                assert das.get_atom(fake_dr1) in neighbors
-                assert len(neighbors) == 1
-
-                neighbors = _build_neighbors(
-                    inheritance_dinosaur_reptile, link_type='Inheritance', target_type='Concept'
-                )
-                assert len(neighbors) == 0
-
-                neighbors = _build_neighbors(inheritance_dinosaur_reptile, target_type='Concept')
-                assert len(neighbors) == 0
-
-                neighbors = _build_neighbors(inheritance_dinosaur_reptile, target_type='Fake')
-                assert das.get_atom(fake_dr1) in neighbors
-                assert das.get_atom(fake_dr2) in neighbors
-                assert len(neighbors) == 2
-
-            _human_neighbors()
-            _vine_neighbors()
-            _inheritance_dinosaur_reptile()
-
-        def follow_link():
-            das = DistributedAtomSpace(
-                query_engine='remote', host=remote_das_host, port=remote_das_port
-            )
-
-            def _mammal():
-                cursor = das.get_traversal_cursor(mammal)
-                assert cursor.get()['name'] == 'mammal'
-
-                cursor.follow_link()
-                current_cursor = cursor.get()['name']
-                assert current_cursor in ('monkey', 'chimp', 'human', 'animal', 'rhino')
-
-                cursor.follow_link()
-                previous_cursor = current_cursor
-                current_cursor = cursor.get()['name']
-                if previous_cursor == 'monkey':
-                    assert current_cursor in ('mammal', 'chimp', 'human')
-                elif previous_cursor == 'chimp':
-                    assert current_cursor in ('mammal', 'monkey', 'human')
-                elif previous_cursor == 'human':
-                    assert current_cursor in ('mammal', 'monkey', 'chimp', 'ent')
-                elif previous_cursor == 'animal':
-                    assert current_cursor in ('mammal', 'reptile', 'earthworm')
-                elif previous_cursor == 'rhino':
-                    assert current_cursor in ('mammal', 'triceratops')
-
-            def _earthworm():
-                cursor = das.get_traversal_cursor(earthworm)
-                assert cursor.get()['name'] == 'earthworm'
-
-                cursor.follow_link()
-                current_cursor = cursor.get()['name']
-                assert current_cursor in ('animal', 'snake')
-
-                cursor.follow_link()
-                previous_cursor = current_cursor
-                current_cursor = cursor.get()['name']
-
-                if previous_cursor == 'animal':
-                    assert current_cursor in ('mammal', 'reptile', 'earthworm')
-                elif previous_cursor == 'snake':
-                    assert current_cursor in ('earthworm', 'reptile', 'vine')
-
-            _mammal()
-            _earthworm()
-
-        def follow_link_with_filters():
-            das = DistributedAtomSpace(
-                query_engine='remote', host=remote_das_host, port=remote_das_port
-            )
-
-            def _mammal():
-                cursor = das.get_traversal_cursor(mammal)
-                assert cursor.get()['name'] == 'mammal'
-
-                cursor.follow_link(link_type='Similarity')
-                assert cursor.get()['name'] == 'mammal'
-
-                cursor.follow_link(link_type='Inheritance')
-                current_cursor = cursor.get()['name']
-                assert current_cursor in ('monkey', 'chimp', 'human', 'animal', 'rhino')
-
-                cursor.follow_link(link_type='Inheritance', target_type='Concept')
-                previous_cursor = current_cursor
-                current_cursor = cursor.get()['name']
-                if previous_cursor == 'monkey':
-                    assert current_cursor in ('mammal', 'chimp')
-                elif previous_cursor == 'chimp':
-                    assert current_cursor in ('mammal', 'monkey', 'human')
-                elif previous_cursor == 'human':
-                    assert current_cursor in ('mammal', 'monkey', 'chimp', 'ent')
-                elif previous_cursor == 'animal':
-                    assert current_cursor in ('mammal', 'reptile', 'earthworm')
-                elif previous_cursor == 'rhino':
-                    assert current_cursor in ('mammal', 'triceratops')
-
-                cursor.follow_link(link_type='Inheritance', target_type='Fake')
-                previous_cursor = current_cursor
-                current_cursor = cursor.get()['name']
-                assert previous_cursor == current_cursor
-
-            _mammal()
-
-        def goto():
-            das = DistributedAtomSpace(
-                query_engine='remote', host=remote_das_host, port=remote_das_port
-            )
-            cursor = das.get_traversal_cursor(human)
-            cursor.get()['name'] == 'human'
-
-            cursor.goto(ent)
-            assert cursor.get()['name'] == 'ent'
-
-            with pytest.raises(AtomDoesNotExist):
-                cursor.goto('snet')
-
-        with mock.patch(
-            'hyperon_das.query_engines.RemoteQueryEngine._connect_server',
-            return_value=f'http://{remote_das_host}:{remote_das_port}/function/query-engine',
-        ):
-            get()
-            get_links()
-            get_links_with_filters()
-            get_neighbors()
-            get_neighbors_with_filters()
-            follow_link()
-            follow_link_with_filters()
-            goto()
-=======
                         hasher.terminal_hash('Symbol', '"human"'),
                         hasher.terminal_hash('Symbol', 'Concept'),
                     ],
@@ -838,5 +153,4 @@
         das = DistributedAtomSpace(
             query_engine='remote', host=remote_das_host, port=remote_das_port
         )
-        self._check_asserts(das)
->>>>>>> 08773627
+        self._check_asserts(das)