from abc import ABC, abstractmethod
from itertools import product
<<<<<<< HEAD
from typing import TYPE_CHECKING, Any, Dict, List, Optional, Tuple
=======
from typing import Any, Dict, List, Optional, TypeVar
>>>>>>> 286454e1

from hyperon_das_atomdb import WILDCARD

from hyperon_das.utils import Assignment, QueryAnswer, QueryOutputFormat


class QueryAnswerIterator(ABC):
    def __init__(self, source: Any):
        self.source = source
        self.current_value = None
        self.iterator = None

    def __iter__(self):
        return self

    def __next__(self):
        if not self.source or self.iterator is None:
            raise StopIteration
        try:
            self.current_value = next(self.iterator)
        except StopIteration as exception:
            self.current_value = None
            raise exception
        return self.current_value

    def get(self) -> Any:
        if not self.source or self.current_value is None:
            raise StopIteration
        return self.current_value

    def __str__(self):
        return str(self.source)

    @abstractmethod
    def is_empty(self) -> bool:
        pass


class ListIterator(QueryAnswerIterator):
    def __init__(self, source: List[Any]):
        super().__init__(source)
        if source:
            self.iterator = iter(self.source)
            self.current_value = source[0]

    def is_empty(self) -> bool:
        return not self.source


class ProductIterator(QueryAnswerIterator):
    def __init__(self, source: List[QueryAnswerIterator]):
        super().__init__(source)
        if not self.is_empty():
            self.current_value = tuple([iterator.get() for iterator in source])
            self.iterator = product(*self.source)

    def is_empty(self) -> bool:
        return any(iterator.is_empty() for iterator in self.source)


class LazyQueryEvaluator(ProductIterator):
    def __init__(
        self,
        link_type: str,
        source: List[QueryAnswerIterator],
        das: "DistributedAtomSpace",
        query_parameters: Optional[Dict[str, Any]],
    ):
        super().__init__(source)
        self.link_type = link_type
        self.query_parameters = query_parameters
        self.das = das
        self.buffered_answer = None

    def _replace_target_handles(self, link: Dict[str, Any]) -> Dict[str, Any]:
        targets = []
        for target_handle in link["targets"]:
            atom = self.das.db.get_atom_as_dict(target_handle)
            if atom.get("targets", None) is not None:
                atom = self._replace_target_handles(atom)
            targets.append(atom)
        link["targets"] = targets
        return link

    def __next__(self):
        if self.buffered_answer:
            try:
                return self.buffered_answer.__next__()
            except StopIteration as exception:
                self.buffered_answer = None
        target_info = super().__next__()
        target_handle = []
        wildcard_flag = False
        for query_answer_target in target_info:
            target = query_answer_target.grounded_atom
            if target.get("atom_type", None) == "variable":
                target_handle.append(WILDCARD)
                wildcard_flag = True
            else:
                target_handle.append(target["handle"])
        das_query_answer = self.das.get_links(
            self.link_type,
            None,
            target_handle,
            output_format=QueryOutputFormat.ATOM_INFO,
        )
        lazy_query_answer = []
        for answer in das_query_answer:
            assignment = None
            if wildcard_flag:
                assignment = Assignment()
                assignment_failed = False
                for query_answer_target, handle in zip(
                    target_info, answer["targets"]
                ):
                    target = query_answer_target.grounded_atom
                    if target.get("atom_type", None) == "variable":
                        if not assignment.assign(target["name"], handle):
                            assignment_failed = True
                    else:
                        if not assignment.merge(
                            query_answer_target.assignment
                        ):
                            assignment_failed = True
                    if not assignment_failed:
                        break
                if assignment_failed:
                    continue
                assignment.freeze()

            lazy_query_answer.append(
                QueryAnswer(self._replace_target_handles(answer), assignment)
            )
        self.buffered_answer = ListIterator(lazy_query_answer)
        return self.buffered_answer.__next__()<|MERGE_RESOLUTION|>--- conflicted
+++ resolved
@@ -1,10 +1,6 @@
 from abc import ABC, abstractmethod
 from itertools import product
-<<<<<<< HEAD
-from typing import TYPE_CHECKING, Any, Dict, List, Optional, Tuple
-=======
-from typing import Any, Dict, List, Optional, TypeVar
->>>>>>> 286454e1
+from typing import Any, Dict, List, Optional
 
 from hyperon_das_atomdb import WILDCARD
 
