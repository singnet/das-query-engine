--- conflicted
+++ resolved
@@ -1,17 +1,9 @@
-<<<<<<< HEAD
-import time
-=======
->>>>>>> 3000c4f4
 from unittest.mock import Mock, patch
 
 import pytest
 
 from hyperon_das.decorators import retry
-<<<<<<< HEAD
-from hyperon_das.exceptions import ConnectionServerException, RetryException
-=======
 from hyperon_das.exceptions import ConnectionServerException
->>>>>>> 3000c4f4
 
 logger_mock = Mock()
 
