--- conflicted
+++ resolved
@@ -2,9 +2,6 @@
 from typing import Any, Dict, List, Optional, Tuple, Union
 
 import requests
-
-from hyperon_das.constants import QueryOutputFormat
-from hyperon_das.pattern_matcher.pattern_matcher import LogicalExpression
 
 
 class FunctionsClient:
@@ -28,46 +25,7 @@
         except requests.exceptions.RequestException as e:
             raise e
 
-<<<<<<< HEAD
     def get_atom(self, handle: str) -> Union[str, Dict]:
-=======
-    def get_node(
-        self,
-        node_type: str,
-        node_name: str,
-        output_format: QueryOutputFormat = QueryOutputFormat.HANDLE,
-    ) -> Union[str, Dict]:
-        payload = {
-            'action': 'get_node',
-            'input': {
-                'node_type': node_type,
-                'node_name': node_name,
-                'output_format': output_format.name,
-            },
-        }
-        return self._send_request(payload)
-
-    def get_nodes(
-        self,
-        node_type: str,
-        node_name: str = None,
-        output_format: QueryOutputFormat = QueryOutputFormat.HANDLE,
-    ) -> Union[List[str], List[Dict]]:
-        payload = {
-            'action': 'get_nodes',
-            'input': {
-                'node_type': node_type,
-                'output_format': output_format.name,
-            },
-        }
-        
-        if node_name is not None:
-            payload['input']['node_name'] = node_name
-
-        return self._send_request(payload)
-
-    def get_node_type(self, node_handle: str) -> str:
->>>>>>> 5539a99e
         payload = {
             'action': 'get_atom',
             'input': {'handle': handle},
