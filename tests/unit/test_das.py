--- conflicted
+++ resolved
@@ -33,21 +33,6 @@
         assert exc.value.message == 'The possible values are: `local` or `remote`'
         assert exc.value.details == 'query_engine=snet'
 
-<<<<<<< HEAD
-    def test_get_traversal_cursor(self):
-        das = DistributedAtomSpace()
-        das.add_node({'type': 'Concept', 'name': 'human'})
-        human = das.get_node_handle('Concept', 'human')
-
-        cursor = das.get_traversal_cursor(human)
-
-        assert isinstance(cursor, TraverseEngine)
-
-        with pytest.raises(GetTraversalCursorException) as exc:
-            das.get_traversal_cursor(handle='snet')
-
-        assert exc.value.message == 'Cannot start Traversal. Atom does not exist'
-=======
     def test_get_incoming_links(self):
         das = DistributedAtomSpaceMock()
         links = das.get_incoming_links('<Concept: human>', handles_only=True)
@@ -82,4 +67,17 @@
             "['Similarity', '<Concept: human>', '<Concept: ent>']",
             "['Inheritance', '<Concept: ent>', '<Concept: snet>']",
         }
->>>>>>> 3000c4f4
+
+    def test_get_traversal_cursor(self):
+        das = DistributedAtomSpace()
+        das.add_node({'type': 'Concept', 'name': 'human'})
+        human = das.get_node_handle('Concept', 'human')
+
+        cursor = das.get_traversal_cursor(human)
+
+        assert isinstance(cursor, TraverseEngine)
+
+        with pytest.raises(GetTraversalCursorException) as exc:
+            das.get_traversal_cursor(handle='snet')
+
+        assert exc.value.message == 'Cannot start Traversal. Atom does not exist'