--- conflicted
+++ resolved
@@ -1,6 +1,3 @@
 [#180] Fix in the test_metta_api.py integration test
-<<<<<<< HEAD
-[#184] Fix bug that prevented DAS from answering nested queries properly
-=======
 [#136] Implement methods in the DAS API to create indexes in the database
->>>>>>> 04740eb1
+[#184] Fix bug that prevented DAS from answering nested queries properly