import json
import pytest

<<<<<<< HEAD
from hyperon_das.api import DistributedAtomSpaceAPI
from hyperon_das.utils import QueryOutputFormat
from hyperon_das.exceptions import QueryParametersException
from hyperon_das.pattern_matcher.pattern_matcher import And, Link, Variable


class TestDistributedAtomSpaceAPI:
=======
from hyperon_das.api import DistributedAtomSpace
from hyperon_das.utils import QueryOutputFormat
from hyperon_das.pattern_matcher.pattern_matcher import Link, And, Variable

class TestDistributedAtomSpace:
    
>>>>>>> 6700858b
    @pytest.fixture()
    def all_nodes(self):
        return [
            {'type': 'Concept', 'name': 'human'},
            {'type': 'Concept', 'name': 'monkey'},
            {'type': 'Concept', 'name': 'chimp'},
            {'type': 'Concept', 'name': 'snake'},
            {'type': 'Concept', 'name': 'earthworm'},
            {'type': 'Concept', 'name': 'rhino'},
            {'type': 'Concept', 'name': 'triceratops'},
            {'type': 'Concept', 'name': 'vine'},
            {'type': 'Concept', 'name': 'ent'},
            {'type': 'Concept', 'name': 'mammal'},
            {'type': 'Concept', 'name': 'animal'},
            {'type': 'Concept', 'name': 'reptile'},
            {'type': 'Concept', 'name': 'dinosaur'},
            {'type': 'Concept', 'name': 'plant'},
        ]

    @pytest.fixture()
    def all_links(self):
        return [
            {
                'type': 'Similarity',
                'targets': [
                    {'type': 'Concept', 'name': 'human'},
                    {'type': 'Concept', 'name': 'monkey'},
                ],
            },
            {
                'type': 'Similarity',
                'targets': [
                    {'type': 'Concept', 'name': 'human'},
                    {'type': 'Concept', 'name': 'chimp'},
                ],
            },
            {
                'type': 'Similarity',
                'targets': [
                    {'type': 'Concept', 'name': 'chimp'},
                    {'type': 'Concept', 'name': 'monkey'},
                ],
            },
            {
                'type': 'Similarity',
                'targets': [
                    {'type': 'Concept', 'name': 'snake'},
                    {'type': 'Concept', 'name': 'earthworm'},
                ],
            },
            {
                'type': 'Similarity',
                'targets': [
                    {'type': 'Concept', 'name': 'rhino'},
                    {'type': 'Concept', 'name': 'triceratops'},
                ],
            },
            {
                'type': 'Similarity',
                'targets': [
                    {'type': 'Concept', 'name': 'snake'},
                    {'type': 'Concept', 'name': 'vine'},
                ],
            },
            {
                'type': 'Similarity',
                'targets': [
                    {'type': 'Concept', 'name': 'human'},
                    {'type': 'Concept', 'name': 'ent'},
                ],
            },
            {
                'type': 'Inheritance',
                'targets': [
                    {'type': 'Concept', 'name': 'human'},
                    {'type': 'Concept', 'name': 'mammal'},
                ],
            },
            {
                'type': 'Inheritance',
                'targets': [
                    {'type': 'Concept', 'name': 'monkey'},
                    {'type': 'Concept', 'name': 'mammal'},
                ],
            },
            {
                'type': 'Inheritance',
                'targets': [
                    {'type': 'Concept', 'name': 'chimp'},
                    {'type': 'Concept', 'name': 'mammal'},
                ],
            },
            {
                'type': 'Inheritance',
                'targets': [
                    {'type': 'Concept', 'name': 'mammal'},
                    {'type': 'Concept', 'name': 'animal'},
                ],
            },
            {
                'type': 'Inheritance',
                'targets': [
                    {'type': 'Concept', 'name': 'reptile'},
                    {'type': 'Concept', 'name': 'animal'},
                ],
            },
            {
                'type': 'Inheritance',
                'targets': [
                    {'type': 'Concept', 'name': 'snake'},
                    {'type': 'Concept', 'name': 'reptile'},
                ],
            },
            {
                'type': 'Inheritance',
                'targets': [
                    {'type': 'Concept', 'name': 'dinosaur'},
                    {'type': 'Concept', 'name': 'reptile'},
                ],
            },
            {
                'type': 'Inheritance',
                'targets': [
                    {'type': 'Concept', 'name': 'triceratops'},
                    {'type': 'Concept', 'name': 'dinosaur'},
                ],
            },
            {
                'type': 'Inheritance',
                'targets': [
                    {'type': 'Concept', 'name': 'earthworm'},
                    {'type': 'Concept', 'name': 'animal'},
                ],
            },
            {
                'type': 'Inheritance',
                'targets': [
                    {'type': 'Concept', 'name': 'rhino'},
                    {'type': 'Concept', 'name': 'mammal'},
                ],
            },
            {
                'type': 'Inheritance',
                'targets': [
                    {'type': 'Concept', 'name': 'vine'},
                    {'type': 'Concept', 'name': 'plant'},
                ],
            },
            {
                'type': 'Inheritance',
                'targets': [
                    {'type': 'Concept', 'name': 'ent'},
                    {'type': 'Concept', 'name': 'plant'},
                ],
            },
            {
                'type': 'Similarity',
                'targets': [
                    {'type': 'Concept', 'name': 'monkey'},
                    {'type': 'Concept', 'name': 'human'},
                ],
            },
            {
                'type': 'Similarity',
                'targets': [
                    {'type': 'Concept', 'name': 'chimp'},
                    {'type': 'Concept', 'name': 'human'},
                ],
            },
            {
                'type': 'Similarity',
                'targets': [
                    {'type': 'Concept', 'name': 'monkey'},
                    {'type': 'Concept', 'name': 'chimp'},
                ],
            },
            {
                'type': 'Similarity',
                'targets': [
                    {'type': 'Concept', 'name': 'earthworm'},
                    {'type': 'Concept', 'name': 'snake'},
                ],
            },
            {
                'type': 'Similarity',
                'targets': [
                    {'type': 'Concept', 'name': 'triceratops'},
                    {'type': 'Concept', 'name': 'rhino'},
                ],
            },
            {
                'type': 'Similarity',
                'targets': [
                    {'type': 'Concept', 'name': 'vine'},
                    {'type': 'Concept', 'name': 'snake'},
                ],
            },
            {
                'type': 'Similarity',
                'targets': [
                    {'type': 'Concept', 'name': 'ent'},
                    {'type': 'Concept', 'name': 'human'},
                ],
            },
        ]

    @pytest.fixture()
    def hash_table_api(self, all_nodes, all_links):
        api = DistributedAtomSpace(database='hash_table')
        for node in all_nodes:
            api.add_node(node)
        for link in all_links:
            api.add_link(link)
        return api

<<<<<<< HEAD
    def test_query_handle(self, hash_table_api: DistributedAtomSpaceAPI):
=======
    def test_query_handle(self, hash_table_api: DistributedAtomSpace):

>>>>>>> 6700858b
        V1 = Variable("V1")
        V2 = Variable("V2")
        V3 = Variable("V3")

        expression = And(
            [
                Link("Inheritance", ordered=True, targets=[V1, V2]),
                Link("Inheritance", ordered=True, targets=[V2, V3]),
            ]
        )

        ret = hash_table_api.query(
            expression, {'return_type': QueryOutputFormat.HANDLE}
        )

        expected_values = [
            {
                'V1': 'd03e59654221c1e8fcda404fd5c8d6cb',
                'V2': '08126b066d32ee37743e255a2558cccd',
                'V3': 'b99ae727c787f1b13b452fd4c9ce1b9a',
            },
            {
                'V1': 'c1db9b517073e51eb7ef6fed608ec204',
                'V2': 'b99ae727c787f1b13b452fd4c9ce1b9a',
                'V3': '0a32b476852eeb954979b87f5f6cb7af',
            },
            {
                'V1': '5b34c54bee150c04f9fa584b899dc030',
                'V2': 'bdfe4e7a431f73386f37c6448afe5840',
                'V3': '0a32b476852eeb954979b87f5f6cb7af',
            },
            {
                'V1': '99d18c702e813b07260baf577c60c455',
                'V2': 'bdfe4e7a431f73386f37c6448afe5840',
                'V3': '0a32b476852eeb954979b87f5f6cb7af',
            },
            {
                'V1': 'af12f10f9ae2002a1607ba0b47ba8407',
                'V2': 'bdfe4e7a431f73386f37c6448afe5840',
                'V3': '0a32b476852eeb954979b87f5f6cb7af',
            },
            {
                'V1': '08126b066d32ee37743e255a2558cccd',
                'V2': 'b99ae727c787f1b13b452fd4c9ce1b9a',
                'V3': '0a32b476852eeb954979b87f5f6cb7af',
            },
            {
                'V1': '1cdffc6b0b89ff41d68bec237481d1e1',
                'V2': 'bdfe4e7a431f73386f37c6448afe5840',
                'V3': '0a32b476852eeb954979b87f5f6cb7af',
            },
        ]

        ret_list = eval('[' + ret[1:-1] + ']')

        number_matches = 0
        for item in ret_list:
            if item in expected_values:
                number_matches += 1

        assert number_matches == 7

        ret_atom_info = hash_table_api.query(
            expression, {'return_type': QueryOutputFormat.ATOM_INFO}
        )

        assert len(eval(ret_atom_info)) == 7

        ret_json = hash_table_api.query(
            expression, {'return_type': QueryOutputFormat.JSON}
        )
        
        assert len(json.loads(ret_json)) == 7

    def test_query_toplevel_only_success(
        self, hash_table_api: DistributedAtomSpaceAPI
    ):
        hash_table_api.add_link(
            {
                'type': 'Evaluation',
                'targets': [
                    {'type': 'Predicate', 'name': 'Predicate:has_name'},
                    {
                        'type': 'Evaluation',
                        'targets': [
                            {
                                'type': 'Predicate',
                                'name': 'Predicate:has_name',
                            },
                            {
                                'type': 'Set',
                                'targets': [
                                    {
                                        'type': 'Reactome',
                                        'name': 'Reactome:R-HSA-164843',
                                    },
                                    {
                                        'type': 'Concept',
                                        'name': 'Concept:2-LTR circle formation',
                                    },
                                ],
                            },
                        ],
                    },
                ],
            }
        )

        expression = Link(
            "Evaluation",
            ordered=True,
            targets=[Variable('V1'), Variable('V2')],
        )

        ret = hash_table_api.query(
            expression,
            {
                'toplevel_only': True,
                'return_type': QueryOutputFormat.ATOM_INFO,
            },
        )

        expected = [
            {
                "V1": {"type": "Predicate", "name": "Predicate:has_name", 'is_link': False, 'is_node': True},
                "V2": {
                    "type": "Evaluation",
                    "targets": [
                        {"type": "Predicate", "name": "Predicate:has_name"},
                        {
                            "type": "Set",
                            "targets": [
                                {
                                    "type": "Reactome",
                                    "name": "Reactome:R-HSA-164843",
                                },
                                {
                                    "type": "Concept",
                                    "name": "Concept:2-LTR circle formation",
                                },
                            ],
                        },
                    ],
                    'is_link': True,
                    'is_node': False
                },
            }
        ]

        assert ret == str(expected)

    def test_query_toplevel_wrong_parameter(
        self, hash_table_api: DistributedAtomSpaceAPI
    ):
        expression = Link(
            "Evaluation",
            ordered=True,
            targets=[Variable('V1'), Variable('V2')],
        )
        with pytest.raises(QueryParametersException) as exc_info:
            hash_table_api.query(
                expression,
                {
                    'parameter_fake': True,
                    'return_type': QueryOutputFormat.ATOM_INFO,
                },
            )
        assert exc_info.type is QueryParametersException
        assert (
            exc_info.value.args[1]
            == "possible values ['toplevel_only', 'return_type']"
        )<|MERGE_RESOLUTION|>--- conflicted
+++ resolved
@@ -1,22 +1,14 @@
 import json
+
 import pytest
 
-<<<<<<< HEAD
-from hyperon_das.api import DistributedAtomSpaceAPI
-from hyperon_das.utils import QueryOutputFormat
+from hyperon_das.api import DistributedAtomSpace
 from hyperon_das.exceptions import QueryParametersException
 from hyperon_das.pattern_matcher.pattern_matcher import And, Link, Variable
-
-
-class TestDistributedAtomSpaceAPI:
-=======
-from hyperon_das.api import DistributedAtomSpace
 from hyperon_das.utils import QueryOutputFormat
-from hyperon_das.pattern_matcher.pattern_matcher import Link, And, Variable
+
 
 class TestDistributedAtomSpace:
-    
->>>>>>> 6700858b
     @pytest.fixture()
     def all_nodes(self):
         return [
@@ -225,19 +217,14 @@
 
     @pytest.fixture()
     def hash_table_api(self, all_nodes, all_links):
-        api = DistributedAtomSpace(database='hash_table')
+        api = DistributedAtomSpace(database='ram_only')
         for node in all_nodes:
             api.add_node(node)
         for link in all_links:
             api.add_link(link)
         return api
 
-<<<<<<< HEAD
-    def test_query_handle(self, hash_table_api: DistributedAtomSpaceAPI):
-=======
     def test_query_handle(self, hash_table_api: DistributedAtomSpace):
-
->>>>>>> 6700858b
         V1 = Variable("V1")
         V2 = Variable("V2")
         V3 = Variable("V3")
@@ -309,11 +296,11 @@
         ret_json = hash_table_api.query(
             expression, {'return_type': QueryOutputFormat.JSON}
         )
-        
+
         assert len(json.loads(ret_json)) == 7
 
     def test_query_toplevel_only_success(
-        self, hash_table_api: DistributedAtomSpaceAPI
+        self, hash_table_api: DistributedAtomSpace
     ):
         hash_table_api.add_link(
             {
@@ -362,7 +349,12 @@
 
         expected = [
             {
-                "V1": {"type": "Predicate", "name": "Predicate:has_name", 'is_link': False, 'is_node': True},
+                "V1": {
+                    "type": "Predicate",
+                    "name": "Predicate:has_name",
+                    'is_link': False,
+                    'is_node': True,
+                },
                 "V2": {
                     "type": "Evaluation",
                     "targets": [
@@ -382,7 +374,7 @@
                         },
                     ],
                     'is_link': True,
-                    'is_node': False
+                    'is_node': False,
                 },
             }
         ]
@@ -390,7 +382,7 @@
         assert ret == str(expected)
 
     def test_query_toplevel_wrong_parameter(
-        self, hash_table_api: DistributedAtomSpaceAPI
+        self, hash_table_api: DistributedAtomSpace
     ):
         expression = Link(
             "Evaluation",
