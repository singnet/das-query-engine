from abc import abstractmethod
from enum import Enum
from typing import Protocol

from hyperon_das_atomdb import IAtomDB
from hyperon_das_atomdb.adapters import InMemoryDB, RedisMongoDB


class DatabaseType(Enum):
    REDIS_MONGO = 'redis_mongo'
    RAM_ONLY = 'ram_only'

    @classmethod
    def values(cls):
        return [choices.value for choices in cls]


class IDatabaseFactory(Protocol):
    @abstractmethod
    def create_redis_mongo_database(self):
        ...  # pragma no cover

    @abstractmethod
    def create_ram_only_database(self):
        ...  # pragma no cover


class DatabaseFactory:
    def __init__(self, database_name: DatabaseType) -> None:
        self.name = database_name

    def create_redis_mongo_database(self):
        return RedisMongoDB

<<<<<<< HEAD
    def create_hastable_database(self):
=======
    def create_ram_only_database(self):
>>>>>>> 6700858b
        return InMemoryDB


def database_factory(factory: IDatabaseFactory) -> IAtomDB:
    redis_mongo_database = factory.create_redis_mongo_database()
    ram_only_database = factory.create_hastable_database()

    if factory.name == DatabaseType.REDIS_MONGO.value:
        return redis_mongo_database()

    if factory.name == DatabaseType.RAM_ONLY.value:
        return ram_only_database()<|MERGE_RESOLUTION|>--- conflicted
+++ resolved
@@ -32,17 +32,13 @@
     def create_redis_mongo_database(self):
         return RedisMongoDB
 
-<<<<<<< HEAD
-    def create_hastable_database(self):
-=======
     def create_ram_only_database(self):
->>>>>>> 6700858b
         return InMemoryDB
 
 
 def database_factory(factory: IDatabaseFactory) -> IAtomDB:
     redis_mongo_database = factory.create_redis_mongo_database()
-    ram_only_database = factory.create_hastable_database()
+    ram_only_database = factory.create_ram_only_database()
 
     if factory.name == DatabaseType.REDIS_MONGO.value:
         return redis_mongo_database()
