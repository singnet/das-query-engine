--- conflicted
+++ resolved
@@ -14,20 +14,7 @@
         try:
             response = requests.request('POST', url=self.url, data=json.dumps(payload))
             if response.status_code == 200:
-<<<<<<< HEAD
-                try:
-                    return response.json()
-                except Exception:
-                    # Check if function return could be only string(text)
-                    text = response.text.rstrip('\n')
-                    try:
-                        ret = eval(text)
-                    except Exception:
-                        ret = text
-                    return ret
-=======
                 return response.json()
->>>>>>> 354ae2f2
             else:
                 return response.json()['error']
         except requests.exceptions.RequestException as e:
