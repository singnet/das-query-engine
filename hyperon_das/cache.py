from abc import ABC, abstractmethod
from itertools import product
from typing import Any, Dict, List, Optional

from hyperon_das_atomdb import WILDCARD

from hyperon_das.utils import Assignment, QueryAnswer, QueryOutputFormat


class QueryAnswerIterator(ABC):
    def __init__(self, source: Any):
        self.source = source
        self.current_value = None
        self.iterator = None

    def __iter__(self):
        return self

    def __next__(self):
        if not self.source or self.iterator is None:
            raise StopIteration
        try:
            self.current_value = next(self.iterator)
        except StopIteration as exception:
            self.current_value = None
            raise exception
        return self.current_value

    def get(self) -> Any:
        if not self.source or self.current_value is None:
            raise StopIteration
        return self.current_value

    def __str__(self):
        return str(self.source)

    @abstractmethod
    def is_empty(self) -> bool:
        pass


class ListIterator(QueryAnswerIterator):
    def __init__(self, source: List[Any]):
        super().__init__(source)
        if source:
            self.iterator = iter(self.source)
            self.current_value = source[0]

    def is_empty(self) -> bool:
        return not self.source


class ProductIterator(QueryAnswerIterator):
    def __init__(self, source: List[QueryAnswerIterator]):
        super().__init__(source)
        if not self.is_empty():
            self.current_value = tuple([iterator.get() for iterator in source])
            self.iterator = product(*self.source)

    def is_empty(self) -> bool:
        return any(iterator.is_empty() for iterator in self.source)


class AndEvaluator(ProductIterator):
    def __init__(self, source: List[QueryAnswerIterator]):
        super().__init__(source)
    def __next__(self):
        while True:
            candidate = super().__next__()
            assignments = [query_answer.assignment for query_answer in candidate]
            composite_assignment = Assignment.compose(assignments)
            if composite_assignment:
                composite_subgraph = [query_answer.subgraph for query_answer in candidate]
                return QueryAnswer(composite_subgraph, composite_assignment)

class LazyQueryEvaluator(ProductIterator):
    def __init__(
        self,
        link_type: str,
        source: List[QueryAnswerIterator],
        das: "DistributedAtomSpace",
        query_parameters: Optional[Dict[str, Any]],
    ):
        super().__init__(source)
        self.link_type = link_type
        self.query_parameters = query_parameters
        self.das = das
        self.buffered_answer = None

    def _replace_target_handles(self, link: Dict[str, Any]) -> Dict[str, Any]:
        handles = []
        targets = []
        for target_handle in link["targets"]:
            atom = self.das.db.get_atom_as_dict(target_handle)
            if atom.get("targets", None) is not None:
                atom = self._replace_target_handles(atom)
            targets.append(atom)
        handles.append([link['handle'], tuple(link.get('targets', []))])
        link["targets"] = targets
        return link, handles

    def __next__(self):
        if self.buffered_answer:
            try:
                return self.buffered_answer.__next__()
            except StopIteration as exception:
                self.buffered_answer = None
        target_info = super().__next__()
        target_handle = []
        wildcard_flag = False
        for query_answer_target in target_info:
            target = query_answer_target.subgraph
            if target.get("atom_type", None) == "variable":
                target_handle.append(WILDCARD)
                wildcard_flag = True
            else:
                target_handle.append(target["handle"])
        das_query_answer = self.das.get_links(
            self.link_type,
            None,
            target_handle,
            output_format=QueryOutputFormat.ATOM_INFO,
        )
        lazy_query_answer = []
        for answer in das_query_answer:
            assignment = None

            if wildcard_flag:
                assignment = Assignment()
                assignment_failed = False
<<<<<<< HEAD
                for query_answer_target, handle in zip(target_info, answer["targets"]):
                    target = query_answer_target.grounded_atom
=======
                for query_answer_target, handle in zip(
                    target_info, answer["targets"]
                ):
                    target = query_answer_target.subgraph
>>>>>>> 67495e5e
                    if target.get("atom_type", None) == "variable":
                        if not assignment.assign(target["name"], handle):
                            assignment_failed = True
                    else:
                        if not assignment.merge(query_answer_target.assignment):
                            assignment_failed = True
                    if assignment_failed:
                        break
                if assignment_failed:
                    continue
                assignment.freeze()

            lazy_query_answer.append(QueryAnswer(self._replace_target_handles(answer), assignment))
        self.buffered_answer = ListIterator(lazy_query_answer)
        return self.buffered_answer.__next__()<|MERGE_RESOLUTION|>--- conflicted
+++ resolved
@@ -64,6 +64,7 @@
 class AndEvaluator(ProductIterator):
     def __init__(self, source: List[QueryAnswerIterator]):
         super().__init__(source)
+
     def __next__(self):
         while True:
             candidate = super().__next__()
@@ -72,6 +73,7 @@
             if composite_assignment:
                 composite_subgraph = [query_answer.subgraph for query_answer in candidate]
                 return QueryAnswer(composite_subgraph, composite_assignment)
+
 
 class LazyQueryEvaluator(ProductIterator):
     def __init__(
@@ -128,15 +130,8 @@
             if wildcard_flag:
                 assignment = Assignment()
                 assignment_failed = False
-<<<<<<< HEAD
                 for query_answer_target, handle in zip(target_info, answer["targets"]):
-                    target = query_answer_target.grounded_atom
-=======
-                for query_answer_target, handle in zip(
-                    target_info, answer["targets"]
-                ):
                     target = query_answer_target.subgraph
->>>>>>> 67495e5e
                     if target.get("atom_type", None) == "variable":
                         if not assignment.assign(target["name"], handle):
                             assignment_failed = True
