--- conflicted
+++ resolved
@@ -9,12 +9,9 @@
     - [Using-pip](#using-pip)
     - [Using-Poetry](#using-poetry)
   - [Usage](#usage)
-<<<<<<< HEAD
-=======
     - [Local](#local)
     - [Remote](#remote)
     - [Server](#server)
->>>>>>> 70b012d4
   - [Tests](#tests)
 
 ## Installation
@@ -65,9 +62,6 @@
 
 ## Usage
 
-<<<<<<< HEAD
-It's very simple to use it. You just need to instantiate the class as shown below
-=======
 You can instantiate DAS in three different ways. see below:
 
 ### Local
@@ -82,165 +76,10 @@
 ### Remote
 
 To create a remote DAS, you need to specify the 'query_engine' parameter as 'remote' and pass the machine, 'host' and 'port' parameters. See below how to do this:
->>>>>>> 70b012d4
 
 ```python
 from hyperon_das import DistributedAtomSpace
 
-<<<<<<< HEAD
-das = DistributedAtomSpace()
-```
-
-Now you can enter Atoms and then make queries. See example below:
-
-1. A simple query.
-	
-    ```python
-    from hyperon_das import DistributedAtomSpace
-    from hyperon_das.constants import QueryOutputFormat
-
-    das = DistributedAtomSpace()
-
-    das.count_atoms() # (0, 0)
-
-    das.add_link({
-        'type': 'Inheritance',
-        'targets': [
-            {'type': 'Concept', 'name': 'human'},
-            {'type': 'Concept', 'name': 'mammal'}
-        ],
-    })
-
-    das.add_link({
-        'type': 'Inheritance',
-        'targets': [
-            {'type': 'Concept', 'name': 'monkey'},
-            {'type': 'Concept', 'name': 'mammal'}
-        ]
-    })
-
-    das.count_atoms() # (3, 2)
-
-    query = {
-        'atom_type': 'link',
-        'type': 'Inheritance',
-        'targets': [
-            {'atom_type': 'variable', 'name': 'v1'},
-            {'atom_type': 'node', 'type': 'Concept', 'name': 'mammal'},
-        ]
-    }
-
-    query_params = {
-        "toplevel_only": False,
-        "return_type": QueryOutputFormat.ATOM_INFO,
-    }
-
-    resp = das.query(query, query_params)
-	
-	print(resp)
-	```
-
-	```bash
-    [
-        {
-            'handle': 'c93e1e758c53912638438e2a7d7f7b7f',
-            'targets': [
-                {
-                    'handle': 'af12f10f9ae2002a1607ba0b47ba8407',
-                    'name': 'human',
-                    'type': 'Concept'
-                },
-                {
-                    'handle': 'bdfe4e7a431f73386f37c6448afe5840',
-                    'name': 'mammal',
-                    'type': 'Concept'
-                }
-            ],
-            'template': ['Inheritance', 'Concept', 'Concept'],
-            'type': 'Inheritance'
-        },
-        {
-            'handle': 'f31dfe97db782e8cec26de18dddf8965',
-            'targets': [
-                {
-                    'handle': '1cdffc6b0b89ff41d68bec237481d1e1',
-                    'name': 'monkey',
-                    'type': 'Concept'
-                },
-                {
-                    'handle': 'bdfe4e7a431f73386f37c6448afe5840',
-                    'name': 'mammal',
-                    'type': 'Concept'
-                }
-            ],
-            'template': ['Inheritance', 'Concept', 'Concept'],
-            'type': 'Inheritance'
-        }
-    ]
-	```
-
-
-2. Add Node and And Link
-	
-	```python
-    from hyperon_das import DistributedAtomSpace
-    das = DistributedAtomSpace()
-	
-    das.count_atoms() # (0, 0)
-	
-	nodes = [
-	    {
-	        'type': 'Reactome',
-	        'name': 'react',
-	    },
-	    {
-	        'type': 'Concept',
-	        'name': 'circle',
-	    }
-    ]
-    
-    for node in nodes:
-	    das.add_node(node)
-	
-	das.count_atoms() # (2, 0)
-    
-	link = {
-        'type': 'Evaluation',
-        'targets': [
-            {
-	            'type': 'Predicate',
-	            'name': 'pred'
-	        },
-            {
-                'type': 'Evaluation',
-                'targets': [
-                    {
-	                    'type': 'Predicate',
-	                    'name': 'pred'
-	                },
-                    {
-                        'type': 'Set',
-                        'targets': [
-                            {
-                                'type': 'Reactome',
-                                'name': 'react',
-                            },
-                            {
-                                'type': 'Concept',
-                                'name': 'circle',
-                            },
-                        ]
-                    },
-                ],
-            },
-        ],
-    }
-
-    das.add_link(link)
-    
-    das.count_atoms() # (3, 3)
-	```
-=======
 das = DistributedAtomSpace(query_engine='remote', host='0.0.0.0', port=1234)
 ```
 
@@ -255,7 +94,6 @@
 - redis_port
 
 but it is possible to pass other configuration parameters:
->>>>>>> 70b012d4
 
 - mongo_tls_ca_file
 - redis_username
@@ -266,26 +104,6 @@
 ```python
 from hyperon_das import DistributedAtomSpace
 
-<<<<<<< HEAD
-3. You can add remote connections to make your queries
-
-    ```python
-    from hyperon_das import DistributedAtomSpace
-
-    das = DistributedAtomSpace()
-
-    host = '192.0.2.146'
-    port = '8081'
-
-    das.attach_remote(host=host, port=port)
-    
-    server = das.remote_das[0]
-
-    server.count_atoms()
-    server.query(query=...)
-    ```
-
-=======
 das = DistributedAtomSpace(
     atomdb='redis_mongo',
     mongo_hostname='127.0.0.2',
@@ -296,15 +114,9 @@
     redis_port=6379
 )
 ```
->>>>>>> 70b012d4
 ## Tests
 
 You can run the command below to run the unit tests
 test
 ```bash
-<<<<<<< HEAD
-make unit-tests
-```
-=======
-make test-unit
->>>>>>> 70b012d4
+make test-unit