--- conflicted
+++ resolved
@@ -391,301 +391,4 @@
     def clear(self) -> None:
         """Clear all data"""
         self.backend.clear_database()
-<<<<<<< HEAD
-        logger().debug('The database has been cleaned.')
-
-    def get_traversal_cursor(self, handle: str, **kwargs) -> "TraverseEngine":
-        """determines the starting point of the traversal
-
-        Args:
-            handle (str): _description_
-
-        Raises:
-            InvalidTraversalParameters: _description_
-
-        Returns:
-            TraverseEngine: _description_
-        """
-        handle_only_traverse_engine = kwargs.get('handles_only', True)
-        if handle_only_traverse_engine:
-            return HandleOnlyTraverseEngine(handle, self.backend, self.query_engine, kwargs)
-        else:
-            raise ValueError
-
-class QueryEngine(ABC):
-    @abstractmethod
-    def get_atom(self, handle: str) -> Union[Dict[str, Any], None]:
-        ...
-
-    @abstractmethod
-    def get_node(self, node_type: str, node_name: str) -> Union[Dict[str, Any], None]:
-        ...
-
-    @abstractmethod
-    def get_link(self, link_type: str, targets: List[str]) -> Union[Dict[str, Any], None]:
-        ...
-
-    @abstractmethod
-    def get_links(
-        self, link_type: str, target_types: List[str] = None, link_targets: List[str] = None
-    ) -> Union[List[str], List[Dict]]:
-        ...
-
-    @abstractmethod
-    def query(
-        self,
-        query: Dict[str, Any],
-        parameters: Optional[Dict[str, Any]] = {},
-    ) -> List[Dict[str, Any]]:
-        ...
-
-    @abstractmethod
-    def count_atoms(self) -> Tuple[int, int]:
-        ...
-
-
-class LocalQueryEngine(QueryEngine):
-    def __init__(self, backend, kwargs: Optional[dict] = None) -> None:
-        self.local_backend = backend
-
-    def _recursive_query(
-        self,
-        query: Union[Dict[str, Any], List[Dict[str, Any]]],
-        mappings: Set[Assignment] = None,
-        parameters: Optional[Dict[str, Any]] = None,
-    ) -> QueryAnswerIterator:
-        if isinstance(query, list):
-            sub_expression_results = [
-                self._recursive_query(expression, mappings, parameters) for expression in query
-            ]
-            return AndEvaluator(sub_expression_results)
-        elif query["atom_type"] == "node":
-            try:
-                atom_handle = self.local_backend.get_node_handle(query["type"], query["name"])
-                return ListIterator(
-                    [QueryAnswer(self.local_backend.get_atom_as_dict(atom_handle), None)]
-                )
-            except NodeDoesNotExist:
-                return ListIterator([])
-        elif query["atom_type"] == "link":
-            matched_targets = []
-            for target in query["targets"]:
-                if target["atom_type"] == "node" or target["atom_type"] == "link":
-                    matched = self._recursive_query(target, mappings, parameters)
-                    if matched:
-                        matched_targets.append(matched)
-                elif target["atom_type"] == "variable":
-                    matched_targets.append(ListIterator([QueryAnswer(target, None)]))
-                else:
-                    self._error(
-                        UnexpectedQueryFormat(
-                            message="Query processing reached an unexpected state",
-                            details=f'link: {str(query)} link target: {str(query)}',
-                        )
-                    )
-            return LazyQueryEvaluator(query["type"], matched_targets, self, parameters)
-        else:
-            self._error(
-                UnexpectedQueryFormat(
-                    message="Query processing reached an unexpected state",
-                    details=f'query: {str(query)}',
-                )
-            )
-
-    def _to_link_dict_list(self, db_answer: Union[List[str], List[Dict]]) -> List[Dict]:
-        if not db_answer:
-            return []
-        flat_handle = isinstance(db_answer[0], str)
-        answer = []
-        for atom in db_answer:
-            if flat_handle:
-                handle = atom
-                arity = -1
-            else:
-                handle, targets = atom
-                arity = len(targets)
-            answer.append(self.local_backend.get_atom_as_dict(handle, arity))
-        return answer
-
-    def get_atom(self, handle: str) -> Union[Dict[str, Any], None]:
-        try:
-            return self.local_backend.get_atom(handle)
-        except AtomDoesNotExist:
-            return None
-
-    def get_node(self, node_type: str, node_name: str) -> Union[Dict[str, Any], None]:
-        try:
-            node_handle = self.local_backend.node_handle(node_type, node_name)
-            return self.local_backend.get_atom(node_handle)
-        except AtomDoesNotExist:
-            return None
-
-    def get_link(self, link_type: str, link_targets: List[str]) -> Union[Dict[str, Any], None]:
-        try:
-            link_handle = self.local_backend.link_handle(link_type, link_targets)
-            return self.local_backend.get_atom(link_handle)
-        except AtomDoesNotExist:
-            return None
-
-    def get_links(
-        self, link_type: str, target_types: List[str] = None, link_targets: List[str] = None
-    ) -> Union[List[str], List[Dict]]:
-        if target_types is not None and link_type != WILDCARD:
-            db_answer = self.local_backend.get_matched_type_template([link_type, *target_types])
-        elif link_targets is not None:
-            db_answer = self.local_backend.get_matched_links(link_type, link_targets)
-        elif link_type != WILDCARD:
-            db_answer = self.local_backend.get_matched_type(link_type)
-        else:
-            self._error(ValueError("Invalid parameters"))
-
-        return self._to_link_dict_list(db_answer)
-
-    def query(
-        self,
-        query: Dict[str, Any],
-        parameters: Optional[Dict[str, Any]] = {},
-    ) -> List[Dict[str, Any]]:
-        logger().debug(
-            {
-                'message': '[DistributedAtomSpace][query] - Start',
-                'data': {'query': query, 'parameters': parameters},
-            }
-        )
-        query_results = self._recursive_query(query, parameters)
-        logger().debug(f"query: {query} result: {str(query_results)}")
-        answer = []
-        for result in query_results:
-            answer.append(result.subgraph)
-        return answer
-
-    def count_atoms(self) -> Tuple[int, int]:
-        return self.local_backend.count_atoms()
-
-    def commit(self):
-        self.local_backend.commit()
-
-
-class RemoteQueryEngine(QueryEngine):
-    def __init__(self, backend, kwargs):
-        self.local_query_engine = LocalQueryEngine(backend, kwargs)
-        host = kwargs.get('host')
-        port = kwargs.get('port')
-        if not host:
-            raise InvalidDASParameters(message='Send `host` parameter to connect in a remote DAS')
-        url = self._connect_server(host, port)
-        self.remote_das = FunctionsClient(url)
-
-    @retry(attempts=5, timeout_seconds=120)
-    def _connect_server(self, host: str, port: Optional[str] = None):
-        port = port or '8081'
-        openfaas_uri = f'http://{host}:{port}/function/query-engine'
-        aws_lambda_uri = f'http://{host}/prod/query-engine'
-        url = None
-        if self._is_server_connect(openfaas_uri):
-            url = openfaas_uri
-        elif self._is_server_connect(aws_lambda_uri):
-            url = aws_lambda_uri
-        return url
-
-    def _is_server_connect(self, url: str) -> bool:
-        try:
-            response = requests.request(
-                'POST',
-                url=url,
-                data=json.dumps({"action": "ping", "input": {}}),
-                timeout=10,
-            )
-        except Exception as e:
-            return False
-        if response.status_code == 200:
-            return True
-        return False
-
-    def get_atom(self, handle: str) -> Dict[str, Any]:
-        local = self.local_query_engine.get_atom(handle)
-        if not local:
-            return self.remote_das.get_atom(handle)
-
-    def get_node(self, node_type: str, node_name: str) -> Dict[str, Any]:
-        local = self.local_query_engine.get_node(node_type, node_name)
-        if not local:
-            return self.remote_das.get_node(node_type, node_name)
-
-    def get_link(self, link_type: str, link_targets: List[str]) -> Dict[str, Any]:
-        local = self.local_query_engine.get_link(link_type, link_targets)
-        if not local:
-            return self.remote_das.get_link(link_type, link_targets)
-
-    def get_links(
-        self, link_type: str, target_types: List[str] = None, link_targets: List[str] = None
-    ) -> Union[List[str], List[Dict]]:
-        local = self.local_query_engine.get_links(link_type, target_types, link_targets)
-        if not local:
-            return self.remote_das.get_links(link_type, target_types, link_targets)
-
-    def query(
-        self,
-        query: Dict[str, Any],
-        parameters: Optional[Dict[str, Any]] = {},
-    ) -> List[Dict[str, Any]]:
-        query_scope = parameters.get('query_scope', 'remote_only')
-        if query_scope == 'remote_only':
-            answer = self.remote_das.query(query, parameters)
-        elif query_scope == 'local_only':
-            answer = self.local_query_engine.query(query, parameters)
-        elif query_scope == 'local_and_remote':
-            # This type is not available yet
-            raise QueryParametersException
-        elif query_scope == 'synchronous_update':
-            self.commit()
-            answer = self.remote_das.query(query, parameters)
-        return answer
-
-    def count_atoms(self) -> Tuple[int, int]:
-        local_answer = self.local_query_engine.count_atoms()
-        remote_answer = self.remote_das.count_atoms()
-        return tuple([x + y for x, y in zip(local_answer, remote_answer)])
-
-    def commit(self):
-        return self.remote_das.commit_changes()
-
-
-class TraverseEngine(ABC):
-    def __init__(self, handle: str, **kwargs) -> None:
-        super().__init__()
-    @abstractmethod
-    def get(self): ...    
-    @abstractmethod
-    def get_links(self, kwargs): ...
-    @abstractmethod
-    def get_neighbors(self, kwargs): ...
-    @abstractmethod
-    def follow_link(self, kwargs): ...
-    @abstractmethod
-    def goto(self, handle: str): ...
-
-
-class HandleOnlyTraverseEngine(TraverseEngine):
-    def __init__(self, handle: str, backend, query_engine, **kwargs) -> None:
-        self._cursor = query_engine.get_atom(handle)
-    
-    def get(self) -> Dict[str, Any]:
-        return self._cursor
-    
-    def get_links(self, kwargs):
-        """Dado o cursor atual, retorne os links que tem esse curso como um dos seus elementos, não importa a posição.
-
-        Args:
-            kwargs (Dict[str , Any]): _description_
-        """
-        link_type = kwar
-    
-    def get_neighbors(self, kwargs): ...
-    
-    def follow_link(self, kwargs): ...
-    
-    def goto(self, handle: str): ...
-=======
-        logger().debug('The database has been cleaned.')
->>>>>>> fbda6dc9
+        logger().debug('The database has been cleaned.')