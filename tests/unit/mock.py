import re
from typing import Any, Dict, List, Optional, Tuple

from hyperon_das_atomdb import WILDCARD, AtomDB

from hyperon_das import DistributedAtomSpace
from hyperon_das.das import LocalQueryEngine, RemoteQueryEngine


def _build_node_handle(node_type: str, node_name: str) -> str:
    return f'<{node_type}: {node_name}>'


def _split_node_handle(node_handle: str) -> Tuple[str, str]:
    v = re.split('[<: >]', node_handle)
    return tuple([v[1], v[3]])


def _build_link_handle(link_type: str, target_handles: List[str]) -> str:
    if link_type == 'Similarity' or link_type == 'Set':
        target_handles.sort()
    return f'<{link_type}: {target_handles}>'


class DistributedAtomSpaceMock(DistributedAtomSpace):
    def __init__(self, query_engine: Optional[str] = 'local', **kwargs) -> None:
        self.backend = DatabaseAnimals()
        if query_engine == 'remote':
            self.query_engine = RemoteQueryEngine(self.backend, kwargs)
        else:
            self.query_engine = LocalQueryEngine(self.backend)


class DatabaseMock(AtomDB):
    def __init__(self):
        human = _build_node_handle('Concept', 'human')
        monkey = _build_node_handle('Concept', 'monkey')
        chimp = _build_node_handle('Concept', 'chimp')
        snake = _build_node_handle('Concept', 'snake')
        earthworm = _build_node_handle('Concept', 'earthworm')
        rhino = _build_node_handle('Concept', 'rhino')
        triceratops = _build_node_handle('Concept', 'triceratops')
        vine = _build_node_handle('Concept', 'vine')
        ent = _build_node_handle('Concept', 'ent')
        mammal = _build_node_handle('Concept', 'mammal')
        animal = _build_node_handle('Concept', 'animal')
        reptile = _build_node_handle('Concept', 'reptile')
        dinosaur = _build_node_handle('Concept', 'dinosaur')
        plant = _build_node_handle('Concept', 'plant')

        self.all_nodes = [
            human,
            monkey,
            chimp,
            snake,
            earthworm,
            rhino,
            triceratops,
            vine,
            ent,
            mammal,
            animal,
            reptile,
            dinosaur,
            plant,
        ]

        self.all_links = [
            ['Similarity', human, monkey],
            ['Similarity', human, chimp],
            ['Similarity', chimp, monkey],
            ['Similarity', snake, earthworm],
            ['Similarity', rhino, triceratops],
            ['Similarity', snake, vine],
            ['Similarity', human, ent],
            ['Inheritance', human, mammal],
            ['Inheritance', monkey, mammal],
            ['Inheritance', chimp, mammal],
            ['Inheritance', mammal, animal],
            ['Inheritance', reptile, animal],
            ['Inheritance', snake, reptile],
            ['Inheritance', dinosaur, reptile],
            ['Inheritance', triceratops, dinosaur],
            ['Inheritance', earthworm, animal],
            ['Inheritance', rhino, mammal],
            ['Inheritance', vine, plant],
            ['Inheritance', ent, plant],
            [
                'List',
                _build_link_handle('Inheritance', [dinosaur, reptile]),
                _build_link_handle('Inheritance', [triceratops, dinosaur]),
            ],
            [
                'Set',
                _build_link_handle('Inheritance', [dinosaur, reptile]),
                _build_link_handle('Inheritance', [triceratops, dinosaur]),
            ],
            ['List', human, ent, monkey, chimp],
            ['List', human, mammal, triceratops, vine],
            ['List', human, monkey, chimp],
            ['List', triceratops, ent, monkey, snake],
            ['Set', triceratops, vine, monkey, snake],
            ['Set', triceratops, ent, monkey, snake],
            ['Set', human, ent, monkey, chimp],
            ['Set', mammal, monkey, human, chimp],
            ['Set', human, monkey, chimp],
        ]

        nested_link = [
            'Evaluation',
            human,
            ['Evaluation', human, _build_link_handle('Set', [monkey, mammal])],
        ]

        self.template_index = {}
        self.incoming_set = {}

        for link in self.all_links:
            key = [link[0]]
            for target in link[1:]:
                node_type, node_name = _split_node_handle(target)
                key.append(node_type)
            key = str(key)
            v = self.template_index.get(key, [])
            v.append([_build_link_handle(link[0], link[1:]), link[1:]])
            self.template_index[key] = v
            self._add_incoming_set(str(link), link[1:])

        self.all_links.append(nested_link)

    def __repr__(self):
        return "<Atom database Mock>"

    def _add_incoming_set(self, key, targets):
        for target in targets:
            incoming_set = self.incoming_set.get(target)
            if incoming_set is None:
                self.incoming_set[target] = [key]
            else:
                self.incoming_set[target].append(key)

    def node_exists(self, node_type: str, node_name: str) -> bool:
        return _build_node_handle(node_type, node_name) in self.all_nodes

    def link_exists(self, link_type: str, targets: List[str]) -> bool:
        return _build_link_handle(link_type, targets) in [
            _build_link_handle(link[0], link[1:]) for link in self.all_links
        ]

    def get_node_handle(self, node_type: str, node_name: str) -> str:
        node_handle = _build_node_handle(node_type, node_name)
        for node in self.all_nodes:
            if node == node_handle:
                return node
        return None

    def node_handle(self, node_type: str, node_name: str) -> str:
        return _build_node_handle(node_type, node_name)

    def link_handle(self, link_type: str, target_handles: List[str]) -> str:
        return _build_link_handle(link_type, target_handles)

    def get_atom(self, handle: str):
        for node in self.all_nodes:
            if node == handle:
                return node
        for link in self.all_links:
            return link

    def is_ordered(self, handle: str) -> bool:
        for link in self.all_links:
            if _build_link_handle(link[0], link[1:]) == handle:
                return link[0] != 'Similarity' and link[0] != 'Set'
        return True

    def get_link_handle(self, link_type: str, target_handles: List[str]) -> str:
        for link in self.all_links:
            if link[0] == link_type and len(target_handles) == (len(link) - 1):
                if link_type == 'Similarity':
                    if all(target in target_handles for target in link[1:]):
                        return _build_link_handle(link_type, link[1:])
                elif link_type == 'Inheritance':
                    for i in range(0, len(target_handles)):
                        if target_handles[i] != link[i + 1]:
                            break
                    else:
                        return _build_link_handle(link_type, target_handles)
                else:
                    raise ValueError(f"Invalid link type: {link_type}")
        return None

    def get_link_targets(self, handle: str) -> List[str]:
        for link in self.all_links:
            if _build_link_handle(link[0], link[1:]) == handle:
                return link[1:]
        return None

    def get_matched_links(
        self,
        link_type: str,
        target_handles: List[str],
        extra_parameters: Optional[Dict[str, Any]] = None,
    ):
        answer = []
        for link in self.all_links:
            if len(target_handles) == (len(link) - 1) and link[0] == link_type:
                if link[0] == 'Similarity' or link[0] == 'Set':
                    if all(target == WILDCARD or target in link[1:] for target in target_handles):
                        link_target_handles = link[1:]
                        link_target_handles.sort
                        answer.append(
                            [
                                _build_link_handle(link[0], link[1:]),
                                link_target_handles,
                            ]
                        )
                elif link[0] == 'Inheritance' or link[0] == 'List':
                    for i in range(0, len(target_handles)):
                        if target_handles[i] != WILDCARD and target_handles[i] != link[i + 1]:
                            break
                    else:
                        answer.append([_build_link_handle(link[0], link[1:]), link[1:]])
                elif link[0] == 'Evaluation':
                    answer.append('test')
                else:
                    raise ValueError(f"Invalid link type: {link[0]}")
        return answer

    def get_all_nodes(self, node_type: str, names: bool = False) -> List[str]:
        return self.all_nodes if node_type == 'Concept' else []

    def get_matched_type_template(
        self,
        template: List[Any],
        extra_parameters: Optional[Dict[str, Any]] = None,
    ) -> List[str]:
        assert len(template) == 3
        return self.template_index.get(str(template), [])

    def get_node_name(self, node_handle: str) -> str:
        _, name = _split_node_handle(node_handle)
        return name

    def get_matched_node_name(self, node_type: str, substring: str) -> str:
        answer = []
        if node_type == 'Concept':
            for node in self.all_nodes:
                _, name = _split_node_handle(node)
                if substring in name:
                    answer.append(node)
        return answer

    def get_matched_type(self, link_named_type: str):
        pass

    def get_atom_as_dict(self, handle: str, arity: int = 0):
        if handle in self.all_nodes:
            return {
                'handle': handle,
                'type': handle.split()[0][1:-1],
                'name': handle.split()[1][:-1],
            }
        match = re.search(r"<([^:]+): (.+)>", handle)
        _type = match.group(1)
        targets = eval(match.group(2))
        template = [_type]
        for target in targets:
            template.append(_split_node_handle(target)[0])
        if match:
            return {
                'handle': handle,
                'type': _type,
                'template': template,
                'targets': targets,
            }

    def get_atom_as_deep_representation(self, handle: str, arity: int = 0):
        if handle in self.all_nodes:
            return {
                'type': handle.split()[0][1:-1],
                'name': handle.split()[1][:-1],
            }

    def get_link_type(self, link_handle: str) -> str:
        document = self.get_atom_as_dict(link_handle)
        return document["type"]

    def get_node_type(self, node_handle: str) -> str:
        document = self.get_atom_as_dict(node_handle)
        return document["type"]

    def count_atoms(self):
        return (len(self.all_nodes), len(self.all_links))

    def clear_database(self):
        pass

    def add_link(self, link_params: Dict[str, Any], toplevel: bool = True) -> Dict[str, Any]:
        assert False

    def add_node(self, node_params: Dict[str, Any]) -> Dict[str, Any]:
        assert False

    def get_incoming_links(self, atom_handle: str, **kwargs):
<<<<<<< HEAD
        pass

    def get_atom_type(self, handle: str) -> str:
        pass
=======
        links = self.incoming_set.get(atom_handle)

        if not links:
            return []

        return links

    def get_atom_type(self, handle: str) -> str:
        pass


class DatabaseAnimals(DatabaseMock):
    def __init__(self):
        human = _build_node_handle('Concept', 'human')
        monkey = _build_node_handle('Concept', 'monkey')
        chimp = _build_node_handle('Concept', 'chimp')
        snake = _build_node_handle('Concept', 'snake')
        earthworm = _build_node_handle('Concept', 'earthworm')
        rhino = _build_node_handle('Concept', 'rhino')
        triceratops = _build_node_handle('Concept', 'triceratops')
        vine = _build_node_handle('Concept', 'vine')
        ent = _build_node_handle('Concept', 'ent')
        mammal = _build_node_handle('Concept', 'mammal')
        animal = _build_node_handle('Concept', 'animal')
        reptile = _build_node_handle('Concept', 'reptile')
        dinosaur = _build_node_handle('Concept', 'dinosaur')
        plant = _build_node_handle('Concept', 'plant')

        self.all_nodes = [
            human,
            monkey,
            chimp,
            snake,
            earthworm,
            rhino,
            triceratops,
            vine,
            ent,
            mammal,
            animal,
            reptile,
            dinosaur,
            plant,
        ]

        self.all_links = [
            ['Similarity', human, monkey],
            ['Similarity', human, chimp],
            ['Similarity', chimp, monkey],
            ['Similarity', snake, earthworm],
            ['Similarity', rhino, triceratops],
            ['Similarity', snake, vine],
            ['Similarity', human, ent],
            ['Inheritance', human, mammal],
            ['Inheritance', monkey, mammal],
            ['Inheritance', chimp, mammal],
            ['Inheritance', mammal, animal],
            ['Inheritance', reptile, animal],
            ['Inheritance', snake, reptile],
            ['Inheritance', dinosaur, reptile],
            ['Inheritance', triceratops, dinosaur],
            ['Inheritance', earthworm, animal],
            ['Inheritance', rhino, mammal],
            ['Inheritance', vine, plant],
            ['Inheritance', ent, plant],
            ['Similarity', monkey, human],
            ['Similarity', chimp, human],
            ['Similarity', monkey, chimp],
            ['Similarity', earthworm, snake],
            ['Similarity', triceratops, rhino],
            ['Similarity', vine, snake],
            ['Similarity', ent, human],
        ]

        self.incoming_set = {}

        for link in self.all_links:
            self._add_incoming_set(str(link), link[1:])

    def add_link(self, link_params: Dict[str, Any], toplevel: bool = True) -> Dict[str, Any]:
        if link_params in self.all_links:
            index = self.all_links.index(link_params)
            self.all_links[index] = link_params
        else:
            self.all_links.append(link_params)
>>>>>>> 3000c4f4
<|MERGE_RESOLUTION|>--- conflicted
+++ resolved
@@ -302,12 +302,6 @@
         assert False
 
     def get_incoming_links(self, atom_handle: str, **kwargs):
-<<<<<<< HEAD
-        pass
-
-    def get_atom_type(self, handle: str) -> str:
-        pass
-=======
         links = self.incoming_set.get(atom_handle)
 
         if not links:
@@ -392,5 +386,4 @@
             index = self.all_links.index(link_params)
             self.all_links[index] = link_params
         else:
-            self.all_links.append(link_params)
->>>>>>> 3000c4f4
+            self.all_links.append(link_params)