--- conflicted
+++ resolved
@@ -1,9 +1,5 @@
 from dataclasses import dataclass
-<<<<<<< HEAD
 from typing import Any, Dict, FrozenSet, List, Optional, Set, Tuple, Union
-=======
-from typing import Any, Dict, FrozenSet, List, Optional, Set, Union
->>>>>>> 67495e5e
 
 from dotenv import dotenv_values
 
@@ -24,7 +20,6 @@
 
 
 class Assignment:
-
     @staticmethod
     def compose(components: List["Assignment"]) -> Optional["Assignment"]:
         answer = Assignment()
@@ -114,7 +109,7 @@
 
 @dataclass
 class QueryAnswer:
-<<<<<<< HEAD
+    subgraph: Optional[Dict] = None
     atom: Optional[Tuple[Dict, str | List[List]]] = None
     assignment: Optional[Assignment] = None
 
@@ -124,8 +119,4 @@
 
     @property
     def atom_handle(self):
-        return self.atom[1] if self.atom else None
-=======
-    subgraph: Optional[Dict] = None
-    assignment: Optional[Assignment] = None
->>>>>>> 67495e5e
+        return self.atom[1] if self.atom else None