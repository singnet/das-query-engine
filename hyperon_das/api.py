import json
from typing import Any, Dict, List, Optional, Set, Tuple, Union

import requests
from hyperon_das_atomdb import WILDCARD
from hyperon_das_atomdb.adapters import InMemoryDB, RedisMongoDB

from hyperon_das.cache import (
    LazyQueryEvaluator,
    ListIterator,
    QueryAnswerIterator,
)
<<<<<<< HEAD
from hyperon_das.client import FunctionsClient
from hyperon_das.constants import DasType, DatabaseType
from hyperon_das.decorators import retry
=======
>>>>>>> 286454e1
from hyperon_das.exceptions import (
    DasTypeException,
    InitializeDasServerException,
    MethodNotAllowed,
    QueryParametersException,
    UnexpectedQueryFormat,
)
from hyperon_das.factory import DatabaseFactory, database_factory
from hyperon_das.logger import logger
from hyperon_das.pattern_matcher import (
    LogicalExpression,
    PatternMatchingAnswer,
)
from hyperon_das.utils import (
    Assignment,
    QueryAnswer,
    QueryOutputFormat,
    QueryParameters,
<<<<<<< HEAD
    config,
=======
>>>>>>> 286454e1
)


class DistributedAtomSpace:
    def __init__(
        self, das_type: DasType = DasType.CLIENT.value, **kwargs
    ) -> None:
        self._type = das_type
        self.__remote_das = []

        try:
            DasType(self._type)
        except ValueError as e:
            self._error(
<<<<<<< HEAD
                DasTypeException(
                    message=str(e),
                    details=f'possible values {DasType.types()}',
                )
=======
                DatabaseTypeException(
                    message=str(e),
                    details=f'possible values {DatabaseType.values()}',
                )
            )

        logger().debug(
            {
                'message': '[DistributedAtomSpace][__init__]',
                'data': {'database_type': database},
            }
        )

        if database == DatabaseType.SERVER.value and not host:
            raise InitializeServerException(
                message='You must send the host parameter',
                details=f'To use server type Das you must send at least the host parameter',
>>>>>>> 286454e1
            )

        if self._type == DasType.CLIENT.value:
            self.db = InMemoryDB()
        elif self._type == DasType.SERVER.value:
            # TODO: Implement some like that in the future
            # if 'db_type' in kwargs and kwargs.get('db_type') in DatabaseType.types():
            #    self._db_type = DatabaseType(kwargs['db_type']).value
            #    self.db = database_factory(DatabaseFactory(self._db_type))
            try:
                self.db = RedisMongoDB()
            except Exception as e:
                raise InitializeDasServerException(
                    message='An error occurred during class initialization',
                    details=str(e),
                )

<<<<<<< HEAD
    @property
    def remote_das(self):
        return self.__remote_das

    @retry(attempts=5, timeout_seconds=120)
    def _connect_server(self, host: str, port: Optional[str] = None):
        port = port or config.get("DEFAULT_PORT_OPENFAAS", '8080')
        openfaas_uri = f'http://{host}:{port}/function/atomdb'
        aws_lambda_uri = f'http://{host}/prod/atomdb'
        url = None
        if self._is_server_connect(openfaas_uri):
            url = openfaas_uri
        elif self._is_server_connect(aws_lambda_uri):
            url = aws_lambda_uri
        return url

    def _is_server_connect(self, url: str) -> bool:
        try:
            response = requests.request(
                'POST',
                url=url,
                data=json.dumps({"action": "ping", "input": {}}),
                timeout=10,
            )
        except Exception as e:
            return True
        if response.status_code == 200:
            return True
        return True
=======
        logger().info(f"New Distributed Atom Space. Database name: {self.db.database_name}")
>>>>>>> 286454e1

    def _to_handle_list(
        self, atom_list: Union[List[str], List[Dict]]
    ) -> List[str]:
        if not atom_list:
            return []
        if isinstance(atom_list[0], str):
            return atom_list
        else:
            return [handle for handle, _ in atom_list]

    def _to_link_dict_list(
        self, db_answer: Union[List[str], List[Dict]]
    ) -> List[Dict]:
        if not db_answer:
            return []
        flat_handle = isinstance(db_answer[0], str)
        answer = []
        for atom in db_answer:
            if flat_handle:
                handle = atom
                arity = -1
            else:
                handle, targets = atom
                arity = len(targets)
            answer.append(self.db.get_atom_as_dict(handle, arity))
        return answer

    def _to_json(self, db_answer: Union[List[str], List[Dict]]) -> List[Dict]:
        answer = []
        if db_answer:
            flat_handle = isinstance(db_answer[0], str)
            for atom in db_answer:
                if flat_handle:
                    handle = atom
                    arity = -1
                else:
                    handle, targets = atom
                    arity = len(targets)
                answer.append(
                    self.db.get_atom_as_deep_representation(handle, arity)
                )
        return json.dumps(answer, sort_keys=False, indent=4)

    def _turn_into_deep_representation(self, assignments) -> list:
        results = []
        for assignment in assignments:
            result = {}
            for variable, handle in assignment.mapping.items():
                deep_representation = self.db.get_atom_as_deep_representation(
                    handle
                )
                is_link = 'targets' in deep_representation
                result[variable] = {
                    **deep_representation,
                    'atom_type': 'link' if is_link else 'node',
                }
            results.append(result)
        return results

    def _error(self, exception: Exception):
        logger().error(str(exception))
        raise exception

    def _recursive_query(
        self,
        query: Dict[str, Any],
        mappings: Set[Assignment] = None,
        extra_parameters: Optional[Dict[str, Any]] = None,
    ) -> QueryAnswerIterator:
        if query["atom_type"] == "node":
            atom_handle = self.db.get_node_handle(query["type"], query["name"])
            return ListIterator(
                [QueryAnswer(self.db.get_atom_as_dict(atom_handle), None)]
            )
        elif query["atom_type"] == "link":
            matched_targets = []
            for target in query["targets"]:
                if (
                    target["atom_type"] == "node"
                    or target["atom_type"] == "link"
                ):
                    matched = self._recursive_query(
                        target, mappings, extra_parameters
                    )
                    if matched:
                        matched_targets.append(matched)
                elif target["atom_type"] == "variable":
                    matched_targets.append(
                        ListIterator([QueryAnswer(target, None)])
                    )
                else:
                    self._error(
                        UnexpectedQueryFormat(
                            message="Query processing reached an unexpected state",
                            details=f'link: {str(query)} link target: {str(query)}',
                        )
                    )
            return LazyQueryEvaluator(
                query["type"], matched_targets, self, extra_parameters
            )
        else:
            self._error(
                UnexpectedQueryFormat(
                    message="Query processing reached an unexpected state",
                    details=f'query: {str(query)}',
                )
            )

    def clear_database(self) -> None:
        """Clear all data"""
        ret = self.db.clear_database()
        logger().debug(
            {
                'message': '[DistributedAtomSpace][clear_database] - The database has been cleaned.',
            }
        )
        return ret

    def count_atoms(self) -> Tuple[int, int]:
        """
        This method is useful for returning the count of atoms in the database.
        It's also useful for ensuring that the knowledge base load went off without problems.

        Returns:
            Tuple[int, int]: (node_count, link_count)
        """
        return self.db.count_atoms()

    def get_atom(
        self,
        handle: str,
        output_format: QueryOutputFormat = QueryOutputFormat.HANDLE,
    ) -> Union[str, Dict]:
        """
        Retrieve information about an Atom using its handle.

        This method retrieves information about an Atom from the database
        based on the provided handle. The retrieved atom information can be
        presented in different output formats as specified by the output_format parameter.

        Args:
            handle (str): The unique handle of the atom.
            output_format (QueryOutputFormat, optional): The desired output format.
                Defaults to QueryOutputFormat.HANDLE.

        Returns:
            Union[str, Dict]: Depending on the output_format, returns either:
                - A string representing the handle of the Atom (output_format == QueryOutputFormat.HANDLE),
                - A dictionary containing detailed Atom information (output_format == QueryOutputFormat.ATOM_INFO),
                - A JSON-formatted string representing the deep representation of the Atom (output_format == QueryOutputFormat.JSON).

        Raises:
            ValueError: If an invalid output format is provided.

        Example:
            >>> result = obj.get_atom(
                    handle="af12f10f9ae2002a1607ba0b47ba8407",
                    output_format=QueryOutputFormat.ATOM_INFO
                )
            >>> print(result)
            {
                "handle": "af12f10f9ae2002a1607ba0b47ba8407",
                "type": "Concept",
                "name": "human"
            }
        """

        if output_format == QueryOutputFormat.HANDLE or not handle:
            atom = self.db.get_atom_as_dict(handle)
            return atom["handle"] if atom else ""
        elif output_format == QueryOutputFormat.ATOM_INFO:
            return self.db.get_atom_as_dict(handle)
        elif output_format == QueryOutputFormat.JSON:
            answer = self.db.get_atom_as_deep_representation(handle)
            return json.dumps(answer, sort_keys=False, indent=4)
        else:
            self._error(
                ValueError(f"Invalid output format: '{output_format}'")
            )

    def get_node(
        self,
        node_type: str,
        node_name: str,
        output_format: QueryOutputFormat = QueryOutputFormat.HANDLE,
    ) -> Union[str, Dict]:
        """
        Retrieve information about a Node of a specific type and name.

        This method retrieves information about a Node from the database
        based on its type and name. The retrieved node information can be
        presented in different output formats as specified by the output_format parameter.

        Args:
            node_type (str): The type of the node being queried.
            node_name (str): The name of the specific node being queried.
            output_format (QueryOutputFormat, optional): The desired output format.
                Defaults to QueryOutputFormat.HANDLE.

        Returns:
            Union[str, Dict]: Depending on the output_format, returns either:
                - A string representing the handle of the node (output_format == QueryOutputFormat.HANDLE),
                - A dictionary containing atom information of the node (output_format == QueryOutputFormat.ATOM_INFO),
                - A JSON-formatted string representing the deep representation of the node (output_format == QueryOutputFormat.JSON).

        Raises:
            ValueError: If an invalid output format is provided.

        Note:
            If the specified node does not exist, a warning is logged and None is returned.

        Example:
            >>> result = obj.get_node(
                    node_type='Concept',
                    node_name='human',
                    output_format=QueryOutputFormat.ATOM_INFO
                )
            >>> print(result)
            {
                "handle": "af12f10f9ae2002a1607ba0b47ba8407",
                "type": "Concept",
                "name": "human"
            }
        """

        node_handle = None

        try:
            node_handle = self.db.get_node_handle(node_type, node_name)
        except ValueError:
            logger().warning(
                f"Attempt to access an invalid Node '{node_type}:{node_name}'"
            )
            return None

        if output_format == QueryOutputFormat.HANDLE or not node_handle:
            return node_handle
        elif output_format == QueryOutputFormat.ATOM_INFO:
            return self.db.get_atom_as_dict(node_handle)
        elif output_format == QueryOutputFormat.JSON:
            answer = self.db.get_atom_as_deep_representation(node_handle)
            return json.dumps(answer, sort_keys=False, indent=4)
        else:
            self._error(
                ValueError(f"Invalid output format: '{output_format}'")
            )

    def get_nodes(
        self,
        node_type: str,
        node_name: str = None,
        output_format: QueryOutputFormat = QueryOutputFormat.HANDLE,
    ) -> Union[List[str], List[Dict]]:
        """
        Retrieve information about Nodes based on their type and optional name.

        This method retrieves information about nodes from the database based
        on its type and name (if provided). The retrieved nodes information can be
        presented in different output formats as specified by the output_format parameter.


        Args:
            node_type (str): The type of nodes being queried.
            node_name (str, optional): The name of the specific node being queried. Defaults to None.
            output_format (QueryOutputFormat, optional): The desired output format.
                Defaults to QueryOutputFormat.HANDLE.

        Returns:
            Union[List[str], List[Dict]]: Depending on the output_format, returns either:
                - A list of strings representing handles of the nodes (output_format == QueryOutputFormat.HANDLE),
                - A list of dictionaries containing atom information of the nodes (output_format == QueryOutputFormat.ATOM_INFO),
                - A JSON-formatted string representing the deep representation of the nodes (output_format == QueryOutputFormat.JSON).

        Raises:
            ValueError: If an invalid output format is provided.

        Note:
            If node_name is provided and the specified node does not exist, an empty list is returned.

        Example:
            >>> result = obj.get_nodes(
                    node_type='Concept',
                    output_format=QueryOutputFormat.HANDLE
                )
            >>> print(result)
            [
                'af12f10f9ae2002a1607ba0b47ba8407',
                '1cdffc6b0b89ff41d68bec237481d1e1',
                '5b34c54bee150c04f9fa584b899dc030',
                'c1db9b517073e51eb7ef6fed608ec204',
                ...
            ]
        """

        if node_name is not None:
            answer = self.db.get_node_handle(node_type, node_name)
            if answer is not None:
                answer = [answer]
        else:
            answer = self.db.get_all_nodes(node_type)

        if output_format == QueryOutputFormat.HANDLE or not answer:
            return answer
        elif output_format == QueryOutputFormat.ATOM_INFO:
            return [self.db.get_atom_as_dict(handle) for handle in answer]
        elif output_format == QueryOutputFormat.JSON:
            answer = [
                self.db.get_atom_as_deep_representation(handle)
                for handle in answer
            ]
            return json.dumps(answer, sort_keys=False, indent=4)
        else:
            self._error(
                ValueError(f"Invalid output format: '{output_format}'")
            )

    def get_link(
        self,
        link_type: str,
        targets: List[str],
        output_format: QueryOutputFormat = QueryOutputFormat.HANDLE,
    ) -> Union[str, Dict]:
        """
        Retrieve information about a link of a specific type and its targets.

        This method retrieves information about a link from the database based on
        type with given targets. The retrieved link information can be presented in different
        output formats as specified by the output_format parameter.

        Args:
            link_type (str): The type of the link being queried.
            targets (List[str], optional): A list of target identifiers that the link is associated with.
                Defaults to None.
            output_format (QueryOutputFormat, optional): The desired output format.
                Defaults to QueryOutputFormat.HANDLE.

        Returns:
            Union[str, Dict]: Depending on the output_format, returns either:
                - A string representing the handle of the link (output_format == QueryOutputFormat.HANDLE),
                - A dictionary containing atom information of the link (output_format == QueryOutputFormat.ATOM_INFO),
                - A JSON-formatted string representing the deep representation of the link (output_format == QueryOutputFormat.JSON).

        Raises:
            ValueError: If an invalid output format is provided.

        Note:
            If the specified link or targets do not exist, the method returns None.

        Example:
            >>> result = obj.get_link(
                    link_type='Similarity',
                    targets=['human', 'monkey'],
                    output_format=QueryOutputFormat.HANDLE
                )
            >>> print(result)
            '2931276cb5bb4fc0c2c48a6720fc9a84'
        """
        link_handle = None

        # TODO: Is there any exception action?
        try:
            link_handle = self.db.get_link_handle(link_type, targets)
        except Exception as e:
            self._error(e)

        if output_format == QueryOutputFormat.HANDLE or link_handle is None:
            return link_handle
        elif output_format == QueryOutputFormat.ATOM_INFO:
            return self.db.get_atom_as_dict(link_handle, len(targets))
        elif output_format == QueryOutputFormat.JSON:
            answer = self.db.get_atom_as_deep_representation(
                link_handle, len(targets)
            )
            return json.dumps(answer, sort_keys=False, indent=4)
        else:
            self._error(
                ValueError(f"Invalid output format: '{output_format}'")
            )

    def get_links(
        self,
        link_type: str,
        target_types: str = None,
        targets: List[str] = None,
        output_format: QueryOutputFormat = QueryOutputFormat.HANDLE,
    ) -> Union[List[str], List[Dict]]:
        """
        Retrieve information about Links based on specified criteria.

        This method retrieves information about links from the database based on the provided criteria.
        The criteria includes the link type, and can include target types and specific target identifiers.
        The retrieved links information can be presented in different output formats as specified
        by the output_format parameter.

        Args:
            link_type (str): The type of links being queried.
            target_types (str, optional): The type(s) of targets being queried. Defaults to None.
            targets (List[str], optional): A list of target identifiers that the links are associated with.
                Defaults to None.
            output_format (QueryOutputFormat, optional): The desired output format.
                Defaults to QueryOutputFormat.HANDLE.

        Returns:
            Union[List[str], List[Dict]]: Depending on the output_format, returns either:
                - A list of strings representing handles of the links (output_format == QueryOutputFormat.HANDLE),
                - A list of dictionaries containing detailed information of the links (output_format == QueryOutputFormat.ATOM_INFO),
                - A JSON-formatted string representing the deep representation of the links (output_format == QueryOutputFormat.JSON).

        Raises:
            ValueError: If an invalid output format is provided or if the provided parameters are invalid.

        Example:
            >>> result = obj.get_links(
                    link_type='Similarity',
                    target_types=['Concept', 'Concept'],
                    output_format=QueryOutputFormat.ATOM_INFO
                )
            >>> print(result)
            [
                {
                    'handle': 'a45af31b43ee5ea271214338a5a5bd61',
                    'type': 'Similarity',
                    'template': ['Similarity', 'Concept', 'Concept'],
                    'targets': [...]
                },
                {
                    'handle': '2d7abd27644a9c08a7ca2c8d68338579',
                    'type': 'Similarity',
                    'template': ['Similarity', 'Concept', 'Concept'],
                    'targets': [...]
                },
                ...
            ]
        """

        # TODO: Delete this If. This conditional will never happen
        if link_type is None:
            link_type = WILDCARD

        if target_types is not None and link_type != WILDCARD:
            db_answer = self.db.get_matched_type_template(
                [link_type, *target_types]
            )
        elif targets is not None:
            db_answer = self.db.get_matched_links(link_type, targets)
        elif link_type != WILDCARD:
            db_answer = self.db.get_matched_type(link_type)
        else:
            # TODO: Improve this message error. What is invalid?
            self._error(ValueError("Invalid parameters"))

        if output_format == QueryOutputFormat.HANDLE:
            return self._to_handle_list(db_answer)
        elif output_format == QueryOutputFormat.ATOM_INFO:
            return self._to_link_dict_list(db_answer)
        elif output_format == QueryOutputFormat.JSON:
            return self._to_json(db_answer)
        else:
            self.error(ValueError(f"Invalid output format: '{output_format}'"))

    def get_link_type(self, link_handle: str) -> str:
        """
        Get the type of a link.

        This method retrieves the type of a link based on its handle.

        Args:
            link_handle (str): The handle of the link.

        Returns:
            str: The type of the link.

        Example:
            >>> human = obj.get_node('Concept', 'human')
            >>> monkey = obj.get_node('Concept', 'monkey')
            >>> link_handle = obj.get_link('Similarity', [human, monkey])
            >>> result = obj.get_link_type(link_handle=link_handle)
            >>> print(result)
            'Similarity'
        """
        try:
            resp = self.db.get_link_type(link_handle)
            return resp
        # TODO: Find out what specific exceptions might happen
        except Exception as e:
            self._error(e)

    def get_link_targets(self, link_handle: str) -> List[str]:
        """
        Get the targets of a link.

        This method retrieves the targets of a link based on its handle.

        Args:
            link_handle (str): The handle of the link.

        Returns:
            List[str]: A list of target handles.

        Example:
            >>> human = obj.get_node('Concept', 'human')
            >>> monkey = obj.get_node('Concept', 'monkey')
            >>> link_handle = obj.get_link('Similarity', [human, monkey])
            >>> result = obj.get_link_targets(link_handle=link_handle)
            >>> print(result)
            [
                '80aff30094874e75028033a38ce677bb',
                '4e8e26e3276af8a5c2ac2cc2dc95c6d2'
            ]
        """
        try:
            resp = self.db.get_link_targets(link_handle)
            return resp
        # TODO: Find out what specific exceptions might happen
        except Exception as e:
            self._error(e)

    def get_node_type(self, node_handle: str) -> str:
        """
        Get the type of a node.

        This method retrieves the type of a node based on its handle.

        Args:
            node_handle (str): The handle of the node.

        Returns:
            str: The type of the node.

        Example:
            >>> human = obj.get_node('Concept', 'human')
            >>> result = obj.get_node_type(node_handle=human)
            >>> print(result)
            'Concept'
        """
        try:
            resp = self.db.get_node_type(node_handle)
            return resp
        # TODO: Find out what specific exceptions might happen
        except Exception as e:
            self._error(e)

    def get_node_name(self, node_handle: str) -> str:
        """
        Get the name of a node.

        This method retrieves the name of a node based on its handle.

        Args:
            node_handle (str): The handle of the node.

        Returns:
            str: The name of the node.

        Example:
            >>> animal = obj.get_node('Concept', 'animal')
            >>> result = obj.get_node_name(node_handle=animal)
            >>> print(result)
            'animal'
        """
        try:
            resp = self.db.get_node_name(node_handle)
            return resp
        # TODO: Find out what specific exceptions might happen
        except Exception as e:
            self._error(e)

    def query(
        self,
        query: Dict[str, Any],
        extra_parameters: Optional[Dict[str, Any]] = None,
    ) -> List[Dict[str, Any]]:
        """
        Perform a query on the knowledge base using a dict as input. Returns a
        list of dicts as result.

        The input dict is a link, used as a pattern to make the query.
        Variables can be used as link targets as well as nodes. Nested links are
        allowed as well.

        Args:
            query (Dict[str, Any]): A pattern described as a link (possibly with nested links) with
            nodes and variables used to query the knoeledge base.
            extra_paramaters (Dict[str, Any], optional): query optional parameters

        Returns:
            List[Dict[str, Any]]: a list of dicts with the matching subgraphs

        Raises:
            UnexpectedQueryFormat: If query resolution lead to an invalid state

        Notes:
            - No logical connectors (AND, OR, NOT) are allowed
            - If no match is found for the query, an empty list is returned.

        Example:

            >>> hash_table_api.add_link({
                "type": "Expression",
                "targets": [
                    {"type": "Symbol", "name": "Test"},
                    {
                        "type": "Expression",
                        "targets": [
                            {"type": "Symbol", "name": "Test"},
                            {"type": "Symbol", "name": "2"}
                        ]
                    }
                ]
            })
            >>> query_params = {
                "toplevel_only": False,
                "return_type": QueryOutputFormat.ATOM_INFO,
            }
            >>> q1 = {
                "atom_type": "link",
                "type": "Expression",
                "targets": [
                    {"atom_type": "variable", "name": "v1"},
                    {
                        "atom_type": "link",
                        "type": "Expression",
                        "targets": [
                            {"atom_type": "variable", "name": "v2"},
                            {"atom_type": "node", "type": "Symbol", "name": "2"},
                        ]
                    }
                ]
            }
            >>> result = hash_table_api.query(q1, query_params)
            >>> print(result)
            [{'handle': 'dbcf1c7b610a5adea335bf08f6509978', 'type': 'Expression', 'template': ['Expression', 'Symbol', ['Expression', 'Symbol', 'Symbol']], 'targets': [{'handle': '963d66edfb77236054125e3eb866c8b5', 'type': 'Symbol', 'name': 'Test'}, {'handle': '233d9a6da7d49d4164d863569e9ab7b6', 'type': 'Expression', 'template': ['Expression', 'Symbol', 'Symbol'], 'targets': [{'handle': '963d66edfb77236054125e3eb866c8b5', 'type': 'Symbol', 'name': 'Test'}, {'handle': '9f27a331633c8bc3c49435ffabb9110e', 'type': 'Symbol', 'name': '2'}]}]}]
        """

        logger().debug(
            {
                'message': '[DistributedAtomSpace][query] - Start',
                'data': {'query': query, 'extra_parameters': extra_parameters},
            }
        )

        query_results = self._recursive_query(query, extra_parameters)
        logger().debug(f"query: {query} result: {str(query_results)}")
        answer = []
        for result in query_results:
            answer.append(result.grounded_atom)
        return answer

    def pattern_matcher_query(
        self,
        query: LogicalExpression,
        extra_parameters: Optional[Dict[str, Any]] = None,
    ) -> dict | list | None:
        """
        Perform a query on the knowledge base using a logical expression.

        This method allows you to query the knowledge base using a logical expression
        to find patterns or relationships among atoms. The query result is returned
        in the specified output format.

        Args:
            query (LogicalExpression): As instance of a LogicalExpression. representing the query.
            output_format (QueryOutputFormat, optional): The desired output format for the query result
                Defaults to QueryOutputFormat.HANDLE.

        Returns:
            Union[Dict[str, Any]], List]: Depending on the `return_type` parameter sent in extra_parameters, returns:
                - A list of dictionaries (return_type == QueryOutputFormat.HANDLE or return_type == QueryOutputFormat.ATOM_INFO),
                - A JSON-formatted string representing the deep representation of the links (return_type == QueryOutputFormat.JSON).

        Raises:
            ValueError: If an invalid output format is provided.

        Notes:
            - Each query is a LogicalExpression object that may or may not be a combination of
            logical operators like `And`, `Or`, and `Not`, as well as atomic expressions like
            `Node`, `Link`, and `Variable`.

            - If no match is found for the query, an empty string is returned.

        Example:
            You can use this method to perform complex or simple queries, like the following:

            In this example we want to search the knowledge base for two inheritance links
            that connect 3 nodes such that V1 -> V2 -> V3.

            >>> V1 = Variable("V1")
            >>> V2 = Variable("V2")
            >>> V3 = Variable("V3")

            >>> logical_expression = And([
                Link("Inheritance", ordered=True, targets=[V1, V2]),
                Link("Inheritance", ordered=True, targets=[V2, V3])
            ])

            >>> result = obj.query(query=logical_expression, {'return_type': QueryOutputFormat.HANDLE})

            >>> print(result)
            {
                {'V1': '305e7d502a0ce80b94374ff0d79a6464', 'V2': '98870929d76a80c618e70a0393055b31', 'V3': '81ec21b0f1b03e18c55e056a56179fef'},
                {'V1': 'bd497eb24420dd50fed5f3d2e6cdd7c1', 'V2': '98870929d76a80c618e70a0393055b31', 'V3': '81ec21b0f1b03e18c55e056a56179fef'},
                {'V1': 'e2d9b15ab3461228d75502e754137caa', 'V2': 'c90242e2dbece101813762cc2a83d726', 'V3': '81ec21b0f1b03e18c55e056a56179fef'},
                ...
            }
        """

        logger().debug(
            {
                'message': '[DistributedAtomSpace][pattern_matcher_query] - Start',
                'data': {'query': query, 'extra_parameters': extra_parameters},
            }
        )

        if extra_parameters is not None:
            try:
                extra_parameters = QueryParameters(**extra_parameters)
            except TypeError as e:
                raise QueryParametersException(
                    message=str(e),
                    details=f'possible values {QueryParameters.values()}',
                )
        else:
            extra_parameters = QueryParameters()

        query_answer = PatternMatchingAnswer()

        matched = query.matched(
            self.db, query_answer, extra_parameters.__dict__
        )

        if not matched:
            return None

        if extra_parameters.return_type == QueryOutputFormat.HANDLE:
            result = list(query_answer.assignments)
        elif extra_parameters.return_type == QueryOutputFormat.ATOM_INFO:
            result = self._turn_into_deep_representation(
                query_answer.assignments
            )
        elif extra_parameters.return_type == QueryOutputFormat.JSON:
            objs = self._turn_into_deep_representation(
                query_answer.assignments
            )
            result = json.dumps(
                objs,
                sort_keys=False,
                indent=4,
            )
        else:
            raise ValueError(
                f"Invalid output format: '{extra_parameters.return_type}'"
            )

        if query_answer.negation:
            return {'negation': True, 'mapping': result}
        else:
            return {'negation': False, 'mapping': result}

    def add_node(self, node_params: Dict[str, Any]) -> Dict[str, Any]:
        if self._type == DasType.CLIENT.value:
            return self.db.add_node(node_params)
        else:
            self._error(
                MethodNotAllowed(
                    message='This method is permited only in memory database',
                    details='Instantiate the class sent the database type as `ram_only`',
                )
            )

    def add_link(self, link_params: Dict[str, Any]) -> Dict[str, Any]:
        if self._type == DasType.CLIENT.value:
            return self.db.add_link(link_params)
        else:
            self._error(
                MethodNotAllowed(
                    message='This method is permited only in memory database',
                    details='Instantiate the class sent the database type as `ram_only`',
                )
<<<<<<< HEAD
            )

    def attach_remote(
        self, host: str, port: Optional[str] = None, name: Optional[str] = None
    ) -> bool:
        """
        Establish a connection to a remote server and attach a server instance.

        Args:
            host (str): The hostname or IP address of the remote server.
            port (Optional[str]): The port number to connect to on the remote server. Defaults to None.
            name (Optional[str]): A user-defined name for the FunctionsClient instance. Defaults to None.

        Returns:
            bool: Returns True if the attachment process is successful, otherwise False.

        Example:
            Use this method to attach to a remote server:

            >>> instance = DistributedAtomSpace()
            >>> result = instance.attach_remote(host="1.2.3.4", port="1234", name="RemoteServer1")
        """
        try:
            url = self._connect_server(host, port)
            existing_servers = len(self.remote_das)
            das = FunctionsClient(url, existing_servers, name)
            self.__remote_das.append(das)
            return True
        except Exception:
            return False
=======
            )
>>>>>>> 286454e1
<|MERGE_RESOLUTION|>--- conflicted
+++ resolved
@@ -10,12 +10,9 @@
     ListIterator,
     QueryAnswerIterator,
 )
-<<<<<<< HEAD
 from hyperon_das.client import FunctionsClient
 from hyperon_das.constants import DasType, DatabaseType
 from hyperon_das.decorators import retry
-=======
->>>>>>> 286454e1
 from hyperon_das.exceptions import (
     DasTypeException,
     InitializeDasServerException,
@@ -34,10 +31,7 @@
     QueryAnswer,
     QueryOutputFormat,
     QueryParameters,
-<<<<<<< HEAD
     config,
-=======
->>>>>>> 286454e1
 )
 
 
@@ -52,31 +46,18 @@
             DasType(self._type)
         except ValueError as e:
             self._error(
-<<<<<<< HEAD
                 DasTypeException(
                     message=str(e),
                     details=f'possible values {DasType.types()}',
                 )
-=======
-                DatabaseTypeException(
-                    message=str(e),
-                    details=f'possible values {DatabaseType.values()}',
-                )
             )
 
         logger().debug(
             {
                 'message': '[DistributedAtomSpace][__init__]',
-                'data': {'database_type': database},
+                'data': {'das_type': das_type},
             }
         )
-
-        if database == DatabaseType.SERVER.value and not host:
-            raise InitializeServerException(
-                message='You must send the host parameter',
-                details=f'To use server type Das you must send at least the host parameter',
->>>>>>> 286454e1
-            )
 
         if self._type == DasType.CLIENT.value:
             self.db = InMemoryDB()
@@ -93,7 +74,6 @@
                     details=str(e),
                 )
 
-<<<<<<< HEAD
     @property
     def remote_das(self):
         return self.__remote_das
@@ -123,9 +103,6 @@
         if response.status_code == 200:
             return True
         return True
-=======
-        logger().info(f"New Distributed Atom Space. Database name: {self.db.database_name}")
->>>>>>> 286454e1
 
     def _to_handle_list(
         self, atom_list: Union[List[str], List[Dict]]
@@ -905,7 +882,6 @@
                     message='This method is permited only in memory database',
                     details='Instantiate the class sent the database type as `ram_only`',
                 )
-<<<<<<< HEAD
             )
 
     def attach_remote(
@@ -935,7 +911,4 @@
             self.__remote_das.append(das)
             return True
         except Exception:
-            return False
-=======
-            )
->>>>>>> 286454e1
+            return False