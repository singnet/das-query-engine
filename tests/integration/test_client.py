--- conflicted
+++ resolved
@@ -1,15 +1,8 @@
 import pytest
-<<<<<<< HEAD
-from hyperon_das_atomdb.utils.expression_hasher import ExpressionHasher
-
-from hyperon_das.client import FunctionsClient
-
-=======
 
 from hyperon_das.client import FunctionsClient
 
 from .helpers import metta_animal_base_handles
->>>>>>> 2ba61d5a
 from .remote_das_info import remote_das_host, remote_das_port
 
 
@@ -18,36 +11,6 @@
     def server(self):
         return FunctionsClient(
             url=f'http://{remote_das_host}:{remote_das_port}/function/query-engine'
-<<<<<<< HEAD
-        )
-
-    @pytest.fixture()
-    def node_human(self):
-        return ExpressionHasher.terminal_hash('Symbol', '"human"')
-
-    @pytest.fixture()
-    def node_monkey(self):
-        return ExpressionHasher.terminal_hash('Symbol', '"monkey"')
-
-    @pytest.fixture()
-    def node_mammal(self):
-        return ExpressionHasher.terminal_hash('Symbol', '"mammal"')
-
-    @pytest.fixture()
-    def node_similarity(self):
-        return ExpressionHasher.terminal_hash('Symbol', 'Similarity')
-
-    @pytest.fixture()
-    def node_inheritance(self):
-        return ExpressionHasher.terminal_hash('Symbol', 'Inheritance')
-
-    @pytest.fixture()
-    def link_similarity_concept_concept(self, node_human, node_monkey):
-        return ExpressionHasher.expression_hash(
-            ExpressionHasher.named_type_hash('Expression'),
-            [ExpressionHasher.terminal_hash('Symbol', 'Similarity'), node_human, node_monkey],
-=======
->>>>>>> 2ba61d5a
         )
 
     def test_get_atom(self, server: FunctionsClient):
@@ -64,16 +27,6 @@
         result = server.get_atom(handle=metta_animal_base_handles.similarity_human_monkey)
         assert result['handle'] == metta_animal_base_handles.similarity_human_monkey
         assert result['named_type'] == 'Expression'
-<<<<<<< HEAD
-        assert result['targets'] == [node_similarity, node_human, node_monkey]
-
-    def test_get_node(
-        self,
-        server: FunctionsClient,
-        node_human: str,
-        node_monkey: str,
-    ):
-=======
         assert result['targets'] == [
             metta_animal_base_handles.Similarity,
             metta_animal_base_handles.human,
@@ -81,7 +34,6 @@
         ]
 
     def test_get_node(self, server: FunctionsClient):
->>>>>>> 2ba61d5a
         result = server.get_node(node_type='Symbol', node_name='"human"')
         assert result['handle'] == metta_animal_base_handles.human
         assert result['name'] == '"human"'
@@ -92,23 +44,6 @@
         assert result['name'] == '"monkey"'
         assert result['named_type'] == 'Symbol'
 
-<<<<<<< HEAD
-    def test_get_link(
-        self,
-        server: FunctionsClient,
-        node_monkey: str,
-        node_human: str,
-        node_mammal: str,
-        link_similarity_concept_concept: str,
-        link_inheritance_concept_concept: str,
-        node_similarity: str,
-        node_inheritance: str,
-    ):
-        result = server.get_link(
-            link_type='Expression', link_targets=[node_similarity, node_human, node_monkey]
-        )
-        assert result['handle'] == link_similarity_concept_concept
-=======
     def test_get_link(self, server: FunctionsClient):
         result = server.get_link(
             link_type='Expression',
@@ -119,7 +54,6 @@
             ],
         )
         assert result['handle'] == metta_animal_base_handles.similarity_human_monkey
->>>>>>> 2ba61d5a
         assert result['named_type'] == 'Expression'
         assert result['targets'] == [
             metta_animal_base_handles.Similarity,
@@ -128,11 +62,6 @@
         ]
 
         result = server.get_link(
-<<<<<<< HEAD
-            link_type='Expression', link_targets=[node_inheritance, node_human, node_mammal]
-        )
-        assert result['handle'] == link_inheritance_concept_concept
-=======
             link_type='Expression',
             link_targets=[
                 metta_animal_base_handles.Inheritance,
@@ -141,7 +70,6 @@
             ],
         )
         assert result['handle'] == metta_animal_base_handles.inheritance_human_mammal
->>>>>>> 2ba61d5a
         assert result['named_type'] == 'Expression'
         assert result['targets'] == [
             metta_animal_base_handles.Inheritance,
