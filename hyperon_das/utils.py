from dataclasses import dataclass
<<<<<<< HEAD
from typing import Any, Dict, Optional, Set

from dotenv import dotenv_values

from hyperon_das.constants import QueryOutputFormat
=======
from enum import Enum, auto
from typing import Any, Dict, FrozenSet, Optional, Set, Union

>>>>>>> 286454e1
from hyperon_das.exceptions import InvalidAssignment

config = dotenv_values('.env')



@dataclass
class QueryParameters:
    toplevel_only: Optional[bool] = False
    return_type: Optional[QueryOutputFormat] = QueryOutputFormat.HANDLE.value

    @classmethod
    def values(cls) -> list:
        return list(cls.__dataclass_fields__.keys())


class Assignment:
    def __init__(self):
        self.labels: Union[Set[str], FrozenSet] = set()
        self.values: Union[Set[str], FrozenSet] = set()
        self.mapping: Dict[str, str] = {}
        self.hashcode: int = 0

    def __hash__(self) -> int:
        assert self.hashcode
        return self.hashcode

    def __eq__(self, other) -> bool:
        assert self.hashcode and other.hashcode
        return self.hashcode == other.hashcode

    def __lt__(self, other) -> bool:
        assert self.hashcode and other.hashcode
        return self.hashcode < other.hashcode

    def __repr__(self) -> str:
        labels = sorted(self.labels)
        return str(
            [
                tuple([label, self.mapping[label]])
                for label in sorted(self.labels)
            ]
        )

    def __str__(self) -> str:
        return self.__repr__()

    def frozen(self):
        return self.hashcode != 0

    def freeze(self) -> bool:
        if self.frozen():
            return False
        else:
            self.labels = frozenset(self.labels)
            self.values = frozenset(self.values)
            self.hashcode = hash(frozenset(self.mapping.items()))
            return True

    def assign(
        self,
        label: str,
        value: str,
        parameters: Optional[Dict[str, Any]] = None,
    ) -> bool:
        if label is None or value is None or self.frozen():
            raise InvalidAssignment(
                message=f"Invalid assignment",
                details=f"label = {label} value = {value} hashcode = {self.hashcode}",
            )
        if label in self.labels:
            return self.mapping[label] == value
        else:
            if (
                parameters
                and parameters['no_overload']
                and value in self.values
            ):
                return False
            self.labels.add(label)
            self.values.add(value)
            self.mapping[label] = value
            return True

    def merge(self, other: "Assignment") -> bool:
        assert not self.frozen()
        if other:
            for label, value in other.mapping.items():
                if not self.assign(label, value):
                    return False
        return True


@dataclass
class QueryAnswer:
    grounded_atom: Optional[Dict] = None
    assignment: Optional[Assignment] = None<|MERGE_RESOLUTION|>--- conflicted
+++ resolved
@@ -1,19 +1,12 @@
 from dataclasses import dataclass
-<<<<<<< HEAD
-from typing import Any, Dict, Optional, Set
+from typing import Any, Dict, FrozenSet, Optional, Set, Union
 
 from dotenv import dotenv_values
 
 from hyperon_das.constants import QueryOutputFormat
-=======
-from enum import Enum, auto
-from typing import Any, Dict, FrozenSet, Optional, Set, Union
-
->>>>>>> 286454e1
 from hyperon_das.exceptions import InvalidAssignment
 
 config = dotenv_values('.env')
-
 
 
 @dataclass
